--- conflicted
+++ resolved
@@ -1,1141 +1,1139 @@
-import re
-import os
-import pandas as pd
-import anndata as ad
-import numpy as np
-import warnings
-from sklearn.preprocessing import MinMaxScaler
-from typing import Tuple
-import logging
-from collections import defaultdict
-from spac.utils import regex_search_list, check_list_in_list, check_annotation
-from anndata import AnnData
-
-
-
-def append_annotation(
-    data: pd.DataFrame,
-    annotation: dict
-) -> pd.DataFrame:
-    """
-    Append a new annotation with single value to
-    a Pandas DataFrame based on mapping rules.
-
-    Parameters
-    ----------
-    data : pd.DataFrame
-        The input DataFrame to which the new observation will be appended.
-
-    annotation : dict
-        dictionary of string pairs representing
-        the new annotation and its value.
-        Each pair should have this format:
-        <new annotation column name>:<value of the annotation>
-        The values must be a single string or numeric value.
-
-    Returns
-    -------
-    pd.DataFrame
-        The DataFrame with the new observation appended.
-    """
-
-    if not isinstance(annotation, dict):
-        error_msg = "Annotation must be provided as a dictionary."
-        raise ValueError(error_msg)
-
-    for new_column, value in annotation.items():
-        if not isinstance(new_column, str):
-            error_msg = f"The key {new_column} is not " + \
-                "a single string, please check."
-            raise ValueError(error_msg)
-
-        if not isinstance(value, (str, int, float)):
-            error_msg = f"The value {value} in {new_column} is not " + \
-                "a single string or numeric value, please check."
-            raise ValueError(error_msg)
-
-        if new_column in data.columns:
-            error_msg = f"'{new_column}' already exists in the DataFrame."
-            raise ValueError(error_msg)
-
-        data[new_column] = value
-
-    return data
-
-
-def ingest_cells(dataframe,
-                 regex_str,
-                 x_col=None,
-                 y_col=None,
-                 annotation=None):
-
-    """
-    Read the csv file into an anndata object.
-
-    The function will also intialize features and spatial coordiantes.
-
-    Parameters
-    ----------
-    dataframe : pandas.DataFrame
-        The data frame that contains cells as rows, and cells informations as
-        columns.
-
-    regex_str : str or list of str
-        A string or a list of strings representing python regular expression
-        for the features columns in the data frame.  x_col : str The column
-        name for the x coordinate of the cell.
-
-    y_col : str
-        The column name for the y coordinate of the cell.
-
-    annotation : str or list of str
-        The column name for the region that the cells. If a list is passed,
-        multiple annotations will be created in the returned AnnData object.
-
-
-    Returns
-    -------
-    anndata.AnnData
-        The generated AnnData object
-    """
-
-    if not isinstance(regex_str, list):
-        regex_list = [regex_str]
-    else:
-        regex_list = regex_str
-
-    all_columns = list(dataframe.columns)
-    all_features = []
-
-    for column in regex_list:
-        current_features = regex_search_list(
-            [column],
-            all_columns
-        )
-
-        if len(current_features) == 0:
-            error_message = "Provided regex pattern(s) or feature(s):\n" + \
-                f'"{column}"\n' + \
-                "does not match any in the dataset, please review the input."
-            raise ValueError(error_message)
-
-        all_features.extend(current_features)
-
-    features_df = dataframe[all_features]
-    adata = ad.AnnData(
-        features_df,
-        dtype=features_df[all_features[0]].dtype)
-
-    if annotation is not None:
-        if isinstance(annotation, str):
-            list_of_annotation = [annotation]
-        else:
-            list_of_annotation = annotation
-
-        for annotation in list_of_annotation:
-
-            # As selecting one column of the dataframe returns a series which
-            # AnnData converts to NaN, then I convert it to a list before
-            # assignment.
-            adata.obs[annotation] = dataframe[annotation].tolist()
-
-    if x_col is not None and y_col is not None:
-        numpy_array = dataframe[[x_col, y_col]].to_numpy().astype('float32')
-        adata.obsm["spatial"] = numpy_array
-    return adata
-
-
-def concatinate_regions(regions):
-    """
-    Concatinate data from multiple regions and create new indexes.
-
-    Parameters
-    ----------
-    regions : list of anndata.AnnData
-        AnnData objects to be concatinated.
-
-    Returns
-    -------
-    anndata.AnnData
-        New AnddData object with the concatinated values in AnnData.X
-
-    """
-    all_adata = ad.concat(regions)
-    all_adata.obs_names_make_unique()
-    return all_adata
-
-
-def rescale_features(features, min_quantile=0.01, max_quantile=0.99):
-    """
-    Clip and rescale features outside the minimum and maximum quantile.
-
-    The rescaled features will be between 0 and 1.
-
-    Parameters
-    ----------
-    features : pandas.Dataframe
-        The DataRrame of features.
-
-    min_quantile : float
-        The minimum quantile to be consider zero.
-
-    max_quantile: float
-        The maximum quantile to be considerd 1.
-
-    Returns
-    -------
-    pandas.DataFrame
-        The created DataFrame with normalized features.
-    """
-    markers_max_quantile = features.quantile(max_quantile)
-    markers_min_quantile = features.quantile(min_quantile)
-
-    features_clipped = features.clip(
-        markers_min_quantile,
-        markers_max_quantile,
-        axis=1)
-
-    scaler = MinMaxScaler()
-    np_features_scaled = scaler.fit_transform(
-        features_clipped.to_numpy())
-
-    features_scaled = pd.DataFrame(
-        np_features_scaled,
-        columns=features_clipped.columns)
-
-    return features_scaled
-
-
-def add_rescaled_features(adata, min_quantile, max_quantile, layer):
-    """
-    Clip and rescale the features matrix.
-
-    The results will be added into a new layer in the AnnData object.
-
-    Parameters
-    ----------
-    adata : anndata.AnnData
-         The AnnData object.
-
-    min_quantile : float
-        The minimum quantile to rescale to zero.
-
-    max_quantile : float
-        The maximum quantile to rescale to one.
-
-    layer : str
-        The name of the new layer to add to the anndata object.
-    """
-
-    original = adata.to_df()
-    rescaled = rescale_features(original, min_quantile, max_quantile)
-    adata.layers[layer] = rescaled
-
-
-def subtract_min_per_region(adata, annotation, layer, min_quantile=0.01):
-    """
-    Substract the minimum quantile of every marker per region.
-
-    Parameters
-    ----------
-    adata : anndata.AnnData
-         The AnnData object.
-
-    annotation: str
-        The name of the annotation in `adata` to define batches.
-
-    min_quantile : float
-        The minimum quantile to rescale to zero.
-
-    layer : str
-        The name of the new layer to add to the AnnData object.
-    """
-    regions = adata.obs[annotation].unique().tolist()
-    original = adata.to_df()
-
-    new_df_list = []
-    for region in regions:
-        region_cells = original[adata.obs[annotation] == region]
-        new_features = subtract_min_quantile(region_cells, min_quantile)
-        new_df_list.append(new_features)
-
-    new_df = pd.concat(new_df_list)
-    adata.layers[layer] = new_df
-
-
-def subtract_min_quantile(features, min_quantile=.01):
-    """
-    Subtract the features defined by the minimum quantile from all columns.
-
-    Parameters
-    ----------
-
-    features : pandas.DataFrame
-        The dataframe of features.
-
-    min_quantile: float
-        The minimum quantile to be consider zero.
-
-    Returns
-    -------
-    pandas.DataFrame
-        dataframe with rescaled features.
-    """
-    columns_min_quantile = features.quantile(min_quantile)
-
-    subtracted_min = features - columns_min_quantile
-
-    # Clip negative values to zero
-    subtracted_min.clip(lower=0, axis=1, inplace=True)
-
-    return subtracted_min
-
-
-def load_csv_files(file_names):
-
-    """
-    Read the csv file(s) into a pandas dataframe.
-
-    Parameters
-    ----------
-    file_names : str or list
-        A list of csv file paths to be
-        combined into single list of dataframe output
-
-    Returns
-    -------
-    pandas.dataframe
-        A pandas dataframe of all the csv files. The returned dataset
-        will have an extra column called "loaded_file_name" containing
-        source file name.
-    """
-
-    # meta_schema = []
-    dataframe_list = []
-    dataframe_name = []
-
-    if not isinstance(file_names, list):
-        if not isinstance(file_names, str):
-            file_name_type = type(file_names)
-            error_message = "file_names should be list or string" + \
-                            ", but got " + str(file_name_type) + "."
-            raise TypeError(error_message)
-        else:
-            file_names = [file_names]
-
-    for file_name in file_names:
-
-        # Try to load the csv into pandas DataFrame.
-        # Check if the file exists
-        if not os.path.exists(file_name):
-            error_message = f"The file '{file_name}' does not exist."
-            raise FileNotFoundError(error_message)
-
-        # Check if the file is readable
-        if not os.access(file_name, os.R_OK):
-            error_message = "The file " + file_name + \
-                    " cannot be read due to insufficient permissions."
-            raise PermissionError(error_message)
-
-        try:
-            current_df = pd.read_csv(file_name)
-        except pd.errors.EmptyDataError:
-            error_message = "The file is empty or does not contain any data."
-            raise TypeError(error_message)
-        except pd.errors.ParserError:
-            error_message = "The file could not be parsed. " + \
-                            "Please check that the file is a valid CSV."
-            raise TypeError(error_message)
-
-        current_df["loaded_file_name"] = file_name
-
-        # current_schema = current_df.columns.to_list()
-
-        # if len(meta_schema) == 0:
-        #     meta_schema = current_schema
-        #     print("Meta schema acquired. Columns are:")
-        #     for column_name in meta_schema:
-        #         print(column_name)
-
-        # if len(meta_schema) == len(current_schema):
-        #     if set(meta_schema) != set(current_schema):
-        #         error_message = "Column in current file does not match " + \
-        #                 f"the meta_schema, got:\n {current_schema}. "
-        #         raise ValueError(error_message)
-        # else:
-        #     error_message = "Column in current file does not match " + \
-        #                 f"the meta_schema, got:\n {current_schema}. "
-        #     raise ValueError(error_message)
-
-        dataframe_list.append(current_df)
-        dataframe_name.append(file_name)
-
-    logging.info("CSVs are converted into dataframes and combined"
-                 " into a list!")
-    logging.info("Total of " + str(len(dataframe_list)) +
-                 " dataframes in the list.")
-    for i, each_file in enumerate(dataframe_list):
-        logging.info(f"File name: {dataframe_name[i]}")
-        logging.info("Info: ")
-        logging.info(each_file.info())
-        logging.info("Description: ")
-        logging.info(each_file.describe())
-        logging.info("\n")
-
-    logging.info("Combining Dataframes into Single Dataframe...")
-    combined_dataframe = combine_dfs(dataframe_list)
-
-    return combined_dataframe
-
-
-def combine_dfs_depracated(dataframes, annotations):
-
-    """
-    Combine a list of pandas dataframe into single pandas dataframe.
-
-    Parameters
-    ----------
-    dataframes : list of tuple
-        A list containing (file name, pandas dataframe) to be combined
-        into single dataframe output
-
-    annotations : pandas.DataFrame
-        A pandas data frame where the index is the file name, and
-        the columns are various annotations to
-        add to all cells in a given dataframe.
-
-    Returns
-    -------
-    pandas.DataFrame
-        A pandas data frame of all the cells
-        where each cell has a unique index.
-    """
-
-    meta_schema = []
-    combined_dataframe = pd.DataFrame()
-    if not str(type(annotations)) == "<class 'pandas.core.frame.DataFrame'>":
-        annotations_type = str(type(annotations))
-        error_message = "annotations should be a pandas dataframe, " + \
-            "but got " + annotations_type + "."
-        raise TypeError(error_message)
-
-    for current_df_list in dataframes:
-
-        file_name = current_df_list[0]
-        current_df = current_df_list[1]
-
-        # Check is schema of each data_frame matches.
-        # Check for length first, then check if columns match
-        # The overall schema is based on the first file read.
-        current_schema = current_df.columns.to_list()
-
-        if len(meta_schema) == 0:
-            meta_schema = current_schema
-            print("Meta schema acquired. Columns are:")
-            for column_name in meta_schema:
-                print(column_name)
-
-        if len(meta_schema) == len(current_schema):
-            if set(meta_schema) != set(current_schema):
-                error_message = "Column in current file does not match " + \
-                        "the meta_schema, got:\n {current_schema}. "
-                raise ValueError(error_message)
-        else:
-            error_message = "Column in current file does not match " + \
-                        "the meta_schema, got:\n {current_schema}. "
-            raise ValueError(error_message)
-
-        # Check if the annotations DataFrame has the required index
-        if file_name not in annotations.index:
-            error_message = "Missing data in the annotations DataFrame" + \
-                f"for the file '{file_name}'."
-            raise ValueError(error_message)
-
-        # Add annotations in to the dataframe
-        file_annotations = annotations.loc[file_name]
-
-        for file_annotation_name, file_annotation_value in \
-                file_annotations.iteritems():
-            current_df[file_annotation_name] = file_annotation_value
-
-        if combined_dataframe.empty:
-            combined_dataframe = current_df.copy()
-        else:
-            # Concatenate the DataFrames, with error handling
-            try:
-                combined_dataframe = pd.concat(
-                    [combined_dataframe, current_df]
-                    )
-            except (ValueError, TypeError) as e:
-                print('Error concatenating DataFrames:', e)
-
-    # Reset index of the combined_dataframe
-    combined_dataframe.reset_index(drop=True, inplace=True)
-
-    print("CSVs are combined into single dataframe!")
-    print(combined_dataframe.info())
-
-    return combined_dataframe
-
-
-def select_values(data, annotation, values=None):
-    """
-    Selects values from either a pandas DataFrame or an AnnData object based
-    on the annotation and values.
-
-    Parameters
-    ----------
-    data : pandas.DataFrame or anndata.AnnData
-        The input data. Can be a DataFrame for tabular data or an AnnData
-        object.
-    annotation : str
-        The column name in a DataFrame or the annotation key in an AnnData
-        object to be used for selection.
-    values : str or list of str
-        List of values for the annotation to include. If None, all values are
-        considered for selection.
-
-    Returns
-    -------
-    pandas.DataFrame or anndata.AnnData
-        The filtered DataFrame or AnnData object containing only the selected
-        rows based on the annotation and values.
-    """
-    # Ensure values are in a list format if not None
-    if values is not None and not isinstance(values, list):
-        values = [values]
-
-    # Initialize possible_annotations based on the data type
-    if isinstance(data, pd.DataFrame):
-        possible_annotations = data.columns.tolist()
-    elif isinstance(data, ad.AnnData):
-        possible_annotations = data.obs.columns.tolist()
-    else:
-        error_msg = (
-            "Unsupported data type. Data must be either a pandas DataFrame"
-            " or an AnnData object."
-        )
-        logging.error(error_msg)
-        raise TypeError(error_msg)
-
-    # Check if the annotation exists using check_list_in_list
-    check_list_in_list(
-        input=[annotation],
-        input_name="annotation",
-        input_type="column name/annotation key",
-        target_list=possible_annotations,
-        need_exist=True
-    )
-
-    # Validate provided values against unique ones, if not None
-    if values is not None:
-        if isinstance(data, pd.DataFrame):
-            unique_values = data[annotation].astype(str).unique().tolist()
-        elif isinstance(data, ad.AnnData):
-            unique_values = data.obs[annotation].astype(str).unique().tolist()
-        check_list_in_list(
-            values, "values", "label", unique_values, need_exist=True
-        )
-
-    # Proceed with filtering based on data type and count matching cells
-    if isinstance(data, pd.DataFrame):
-        filtered_data = data if values is None else \
-            data[data[annotation].isin(values)]
-        count = filtered_data.shape[0]
-    elif isinstance(data, ad.AnnData):
-        filtered_data = data if values is None else \
-            data[data.obs[annotation].isin(values)]
-        count = filtered_data.n_obs
-
-    logging.info(f"Summary of returned dataset: {count} cells "
-                 "match the selected labels.")
-
-    return filtered_data
-
-
-def downsample_cells(input_data, annotations, n_samples=None, stratify=False,
-                     rand=False, combined_col_name='_combined_',
-                     min_threshold=5):
-    """
-    Custom downsampling of data based on one or more annotations.
-
-    This function offers two primary modes of operation:
-    1. **Grouping (stratify=False)**:
-       - For a single annotation: The data is grouped by unique values of the
-         annotation, and 'n_samples' rows are selected from each group.
-       - For multiple annotations: The data is grouped based on unique
-         combinations of the annotations, and 'n_samples' rows are selected
-         from each combined group.
-
-    2. **Stratification (stratify=True)**:
-       - Annotations (single or multiple) are combined into a new column.
-       - Proportionate stratified sampling is performed based on the unique
-         combinations in the new column, ensuring that the downsampled dataset
-         maintains the proportionate representation of each combined group
-         from the original dataset.
-
-    Parameters
-    ----------
-    input_data : pd.DataFrame
-        The input data frame.
-    annotations : str or list of str
-        The column name(s) to downsample on. If multiple column names are
-        provided, their values are combined using an underscore as a separator.
-    n_samples : int, default=None
-        The number of samples to return. Behavior differs based on the
-        'stratify' parameter:
-        - stratify=False: Returns 'n_samples' for each unique value (or
-          combination) of annotations.
-        - stratify=True: Returns a total of 'n_samples' stratified by the
-          frequency of every label or combined labels in the annotation(s).
-    stratify : bool, default=False
-        If true, perform proportionate stratified sampling based on the unique
-        combinations of annotations. This ensures that the downsampled dataset
-        maintains the proportionate representation of each combined group from
-        the original dataset.
-    rand : bool, default=False
-        If true and stratify is True, randomly select the returned cells.
-        Otherwise, choose the first n cells.
-    combined_col_name : str, default='_combined_'
-        Name of the column that will store combined values when multiple
-        annotation columns are provided.
-    min_threshold : int, default=5
-        The minimum number of samples a combined group should have in the
-        original dataset to be considered in the downsampled dataset. Groups
-        with fewer samples than this threshold will be excluded from the
-        stratification process. Adjusting this parameter determines the
-        minimum presence a combined group should have in the original dataset
-        to appear in the downsampled version.
-
-    Returns
-    -------
-    output_data: pd.DataFrame
-        The proportionately stratified downsampled data frame.
-
-    Notes
-    -----
-    This function emphasizes proportionate stratified sampling, ensuring that
-    the downsampled dataset is a representative subset of the original data
-    with respect to the combined annotations. Due to this proportionate nature,
-    not all unique combinations from the original dataset might be present in
-    the downsampled dataset, especially if a particular combination has very
-    few samples in the original dataset. The `min_threshold` parameter can be
-    adjusted to determine the minimum number of samples a combined group
-    should have in the original dataset to appear in the downsampled version.
-    """
-
-    logging.basicConfig(level=logging.WARNING)
-    # Convert annotations to list if it's a string
-    if isinstance(annotations, str):
-        annotations = [annotations]
-
-    # Check if the columns to downsample on exist
-    missing_columns = [
-        col for col in annotations if col not in input_data.columns
-    ]
-    if missing_columns:
-        raise ValueError(
-            f"Columns {missing_columns} do not exist in the dataframe"
-        )
-
-    # If n_samples is None, return the input data without processing
-    if n_samples is None:
-        return input_data.copy()
-
-    # Combine annotations into a single column if multiple annotations
-    if len(annotations) > 1:
-        input_data[combined_col_name] = input_data[annotations].apply(
-            lambda row: '_'.join(row.values.astype(str)), axis=1)
-        grouping_col = combined_col_name
-    else:
-        grouping_col = annotations[0]
-
-    # Stratify selection
-    if stratify:
-        # Calculate proportions
-        freqs = input_data[grouping_col].value_counts(normalize=True)
-
-        # Exclude groups with fewer samples than the min_threshold
-        filtered_freqs = freqs[freqs * len(input_data) >= min_threshold]
-
-        # Log warning for groups that are excluded
-        excluded_groups = freqs[~freqs.index.isin(filtered_freqs.index)]
-        for group, count in excluded_groups.items():
-            frequency = freqs.get(group, 0)
-            logging.warning(
-                f"Group '{group}' with count {count} "
-                f"(frequency: {frequency:.4f}) "
-                f"is excluded due to low frequency."
-            )
-
-        freqs = freqs[freqs.index.isin(filtered_freqs.index)]
-
-        samples_per_group = (freqs * n_samples).round().astype(int)
-
-        # Identify groups that have non-zero frequency
-        # but zero samples after rounding
-        zero_sample_groups = samples_per_group[samples_per_group == 0]
-        groups_with_zero_samples = zero_sample_groups.index
-        group_freqs = freqs[groups_with_zero_samples]
-        original_counts = group_freqs * len(input_data)
-
-        # Ensure each group has at least one sample if its frequency
-        # is non-zero
-        condition = samples_per_group == 0
-        samples_per_group[condition] = freqs[condition].apply(
-            lambda x: 1 if x > 0 else 0
-        )
-
-        # Log a warning for the adjusted groups
-        if not original_counts.empty:
-            group_count_pairs = [
-                f"'{group}': {count}"
-                for group, count in original_counts.items()
-            ]
-            summary = ', '.join(group_count_pairs)
-
-            logging.warning(
-                f"Groups adjusted to have at least one sample"
-                f" due to non-zero frequency: {summary}."
-            )
-
-        # If have extra samples due to rounding, remove them from the
-        # largest groups
-        removed_samples = defaultdict(int)
-        while samples_per_group.sum() > n_samples:
-            max_group = samples_per_group.idxmax()
-            samples_per_group[max_group] -= 1
-            removed_samples[max_group] += 1
-
-        # Log warning about the number of samples removed from each group
-        for group, count in removed_samples.items():
-            logging.warning(
-                f"{count} sample(s) were removed from group '{group}'"
-                f" due to rounding adjustments."
-            )
-
-        # Sample data
-        sampled_data = []
-        for group, group_data in input_data.groupby(grouping_col):
-            sample_count = samples_per_group.get(group, 0)
-            sample_size = min(sample_count, len(group_data))
-            if rand:
-                sampled_data.append(group_data.sample(sample_size))
-            else:
-                sampled_data.append(group_data.head(sample_size))
-
-        # Concatenate all samples
-        output_data = pd.concat(sampled_data)
-
-    else:
-        output_data = input_data.groupby(grouping_col, group_keys=False).apply(
-            lambda x: x.head(min(n_samples, len(x)))
-        ).reset_index(drop=True)
-
-    # Log the final counts for each label in the downsampled dataset
-    label_counts = output_data[grouping_col].value_counts()
-    for label, count in label_counts.items():
-        logging.info(f"Final count for label '{label}': {count}")
-
-    # Log the total number of rows in the resulting data
-    logging.info(f"Number of rows in the returned data: {len(output_data)}")
-
-    return output_data
-
-
-def calculate_centroid(
-    data,
-    x_min,
-    x_max,
-    y_min,
-    y_max,
-    new_x,
-    new_y
-):
-    """
-    Calculate the spatial coordinates of the cell centroid as the average of
-    min and max coordinates.
-
-    Parameters
-    ----------
-    data : pd.DataFrame
-        The input data frame. The dataframe should contain four columns for
-        x_min, x_max, y_min, and y_max for centroid calculation.
-    x_min : str
-        column name with minimum x value
-    x_max : str
-        column name with maximum x value
-    y_min : str
-        column name with minimum y value
-    y_max : str
-        column name with maximum y value
-    new_x : str
-        the new column name of the x dimension of the cientroid,
-        allowing characters are alphabetic, digits and underscore
-    new_y : str
-        the new column name of the y dimension of the centroid,
-        allowing characters are alphabetic, digits and underscore
-
-    Returns
-    -------
-    data : pd.DataFrame
-        dataframe with two new centroid columns addded. Note that the
-        dataframe is modified in place.
-
-    """
-
-    # Check for valid column names
-    invalid_chars = r'[^a-zA-Z0-9_]'
-
-    for name in [new_x, new_y]:
-        if re.search(invalid_chars, name):
-            error_string = "Column name " + str(name) + \
-                " contains invalid characters. " + \
-                "Use only alphanumeric characters and underscores."
-
-            raise ValueError(error_string)
-
-    # check if the columns exist in the dataframe
-    for col in [x_min,
-                x_max,
-                y_min,
-                y_max]:
-        if col not in data.columns:
-            raise ValueError(f"Column {col} does not exist in the dataframe.")
-
-    # Calculate the centroids
-    x_centroid = (data[x_min] + data[x_max]) / 2
-    y_centroid = (data[y_min] + data[y_max]) / 2
-
-    # Assign new centroid columns to the DataFrame in one operation
-    data[[new_x, new_y]] = pd.concat(
-        [x_centroid, y_centroid], axis=1, keys=[new_x, new_y]
-    )
-
-    # Return the modified DataFrame
-    return data
-
-
-def bin2cat(data, one_hot_annotations, new_annotation):
-    """
-    Combine a set of columns representing
-    a binary one hot encoding of categories
-    into a new categorical column.
-
-    Parameters
-    ----------
-    data : pandas.DataFrame
-        The pandas dataframe containing the one hot encoded annotations.
-
-    one_hot_annotations : str or list of str
-        A string or a list of strings representing
-        python regular expression of the one hot encoded annotations
-        columns in the data frame.
-
-    new_annotation: str
-        The column name for new categorical annotation to be created.
-
-    Returns
-    -------
-    pandas.DataFrame
-        DataFrame with new categorical column added.
-
-    Example:
-    --------
-    >>> data = pd.DataFrame({
-    ...    'A': [1, 1, 0, 0],
-    ...     'B': [0, 0, 1, 0]
-    ... })
-    >>> one_hot_annotations = ['A', 'B']
-    >>> new_annotation = 'new_category'
-    >>> result = bin2cat(data, one_hot_annotations, new_annotation)
-    >>> print(result[new_annotation])
-    0      A
-    1      A
-    2      B
-    3    NaN
-    Name: new_category, dtype: object
-    """
-
-    if isinstance(one_hot_annotations, str):
-        one_hot_annotations = [one_hot_annotations]
-    elif not isinstance(one_hot_annotations, list):
-        error_string = "one_hot_annotations should " + \
-                         "be a string or a list of strings."
-        raise ValueError(error_string)
-
-    if new_annotation in data.columns:
-        raise ValueError("Column name for new annotation already exists.")
-
-    if len(one_hot_annotations) > 0:
-        # Add regrex to find cell labels
-
-        all_columns = list(data.columns)
-        all_cell_labels = regex_search_list(
-                one_hot_annotations,
-                all_columns
-            )
-
-        if len(all_cell_labels) > 0:
-            cell_labels_df = data.loc[:, all_cell_labels]
-
-            def get_columns_with_1(row):
-                column_names = cell_labels_df.columns[row == 1]
-                if len(column_names) > 1:
-                    raise ValueError(f"Multiple instance found:{column_names}")
-                elif len(column_names) == 1:
-                    return column_names[0]
-                else:
-                    return np.nan
-
-            column_names_with_1 = cell_labels_df.apply(
-                get_columns_with_1,
-                axis=1)
-            column_names_with_1 = column_names_with_1.tolist()
-            data[new_annotation] = column_names_with_1
-            return data
-        else:
-            error_string = "No column was found in the dataframe " + \
-                "with current regrex pattern(s)."
-            raise ValueError(error_string)
-
-
-def combine_dfs(dataframes: list):
-    """
-    Combined multiple pandas dataframes into one.
-    Schema of the first dataframe is considered primary.
-    A warming will be printed if schema of current dataframe
-    is different than the primary.
-
-    Parameters
-    ----------
-    dataframes : list[pd.DataFrame]
-        A list of pandas dataframe to be combined
-
-    Return
-    ------
-    A pd.DataFrame of combined dataframs.
-    """
-    # Check if input is list
-    if not isinstance(dataframes, list):
-        raise ValueError("Input is not a list, please check.")
-
-    # Check if the input list is empty
-    if not dataframes:
-        raise ValueError("Input list is empty, please check.")
-
-    # Initialize the combined dataframe with the first dataframe
-    combined_df = dataframes[0]
-
-    # Loop through the remaining dataframes and combine them
-    for i, df in enumerate(dataframes[1:], start=2):
-        if not combined_df.columns.equals(df.columns):
-            warning_message = f"Schema of DataFrame {i} " + \
-                "is different from the primary DataFrame."
-            warnings.warn(warning_message, UserWarning)
-
-        # Add missing columns to the combined dataframe and fill with NaN
-        for col in df.columns:
-            if col not in combined_df.columns:
-                combined_df[col] = np.nan
-
-        # Concatenate the dataframes vertically
-        combined_df = pd.concat([combined_df, df], ignore_index=True)
-
-    # Reset the index of the combined dataframe
-    combined_df.reset_index(drop=True, inplace=True)
-
-    return combined_df
-
-
-<<<<<<< HEAD
-def add_pin_color_rules(
-    adata,
-    label_color_dict: dict,
-    color_map_name: str = "_spac_colors",
-    overwrite: bool = True
-) -> Tuple[dict, str]:
-    """
-    Adds pin color rules to the AnnData object and scans for matching labels.
-
-    This function scans unique labels in each adata.obs and column names in all
-    adata tables, to find the labels defined by the pin color rule.
-
-    Parameters
-    ----------
-    adata
-        The anndata object containing upstream analysis.
-    label_color_dict : dict
-        Dictionary of pin color rules with label as key and color as value.
-    color_map_name : str
-        The name to use for storing pin color rules in `adata.uns`.
-    overwrite : bool, optional
-        Whether to overwrite existing pin color rules in `adata.uns` with the
-        same name, by default True.
-
-    Returns
-    -------
-    label_matches : dict
-        Dictionary with the matching labels in each
-        section (obs, var, X, etc.).
-    result_str : str
-        Summary string with the matching labels in each
-        section (obs, var, X, etc.).
-
-    Raises
-    ------
-    ValueError
-        If `color_map_name` already exists in `adata.uns`
-        and `overwrite` is False.
-    """
-
-    # Check if the pin color rule already exists in adata.uns
-    if color_map_name in adata.uns and not overwrite:
-        raise ValueError(
-            f"`{color_map_name}` already exists in `adata.uns` ",
-            "and `overwrite` is set to False."
-        )
-
-    # Add or overwrite pin color rules in adata.uns
-    adata.uns[color_map_name] = label_color_dict
-
-    # Initialize a dictionary to store matching labels
-    label_matches = {
-        'obs': {},
-        'var': {},
-        'X': {}
-    }
-
-    # Initialize the report string
-    result_str = "\nobs:\n"
-
-    # Scan unique labels in adata.obs
-    for col in adata.obs.columns:
-        unique_labels = adata.obs[col].unique()
-        matching_labels = [
-            label for label in unique_labels if label in label_color_dict
-        ]
-        label_matches['obs'][col] = matching_labels
-        result_str += f"Annotation {col} in obs has matching labels: "
-        result_str += f"{matching_labels}\n"
-
-    result_str += "\nvar:\n"
-    # Scan unique labels in adata.var
-    for col in adata.var.columns:
-        unique_labels = adata.var[col].unique()
-        matching_labels = [
-            label for label in unique_labels if label in label_color_dict
-        ]
-        label_matches['var'][col] = matching_labels
-        result_str += f"Column {col} in var has matching labels: "
-        result_str += f"{matching_labels}\n"
-
-    # Scan column names in adata.X
-    if isinstance(adata.X, pd.DataFrame):
-        col_names = adata.X.columns
-    else:
-        col_names = [f'feature{i+1}' for i in range(adata.X.shape[1])]
-        # If X is a numpy array or sparse matrix
-
-    result_str += "\nRaw data table X:\n"
-    matching_labels = [
-        label for label in col_names if label in label_color_dict
-    ]
-    label_matches['X']['column_names'] = matching_labels
-    result_str += "Raw data table column names have matching labels: "
-    result_str += f"{matching_labels}\n"
-
-    result_str = "\nLabels in the analysis:\n" + result_str
-
-    # Check for labels in label_color_dict that
-    # do not match any labels in label_matches
-    unmatched_labels = set(label_color_dict.keys()) - set(
-        label
-        for section in label_matches.values()
-        for col in section.values()
-        for label in col
-    )
-    # Append warning for unmatched labels
-    if unmatched_labels:
-        for label in unmatched_labels:
-            result_str = f"{label}\n" + result_str
-        result_str = (
-            "\nWARNING: The following labels do not match any labels in "
-            "the analysis:\n" + result_str
-        )
-    for label, color in label_color_dict.items():
-        result_str = f"{label}: {color}\n" + result_str
-    result_str = "Labels with color pinned:\n" + result_str
-    result_str = (
-        f"Pin Color Rule Labels Count for `{color_map_name}`:\n" + result_str
-    )
-
-    adata.uns[color_map_name+"_summary"] = result_str
-
-    return label_matches, result_str
-
-=======
-def combine_annotations(
-    adata: AnnData,
-    annotations: list,
-    separator: str,
-    new_annotation_name: str
-) -> AnnData:
-    """
-    Combine multiple annotations into a new annotation using a defined separator.
-
-    Parameters
-    ----------
-    adata : AnnData
-        The input AnnData object whose .obs will be modified.
-
-    annotations : list
-        List of annotation column names to combine.
-
-    separator : str
-        Separator to use when combining annotations.
-
-    new_annotation_name : str
-        The name of the new annotation to be created.
-
-    Returns
-    -------
-    AnnData
-        The AnnData object with the combined annotation added.
-    """
-
-    # Check that the list is not emply
-    if len(annotations) == 0:
-        raise ValueError('Annotations list cannot be empty.')
-    # Validate input annotations using utility function
-    check_annotation(adata, annotations=annotations)
-
-    if type(annotations) is not list:
-        raise ValueError(
-            f'Annotations must be a list. Got {type(annotations)}'
-        )
-    # Ensure separator is a string
-    if not isinstance(separator, str):
-        raise ValueError(
-            f'Separator must be a string. Got {type(separator)}'
-        )
-
-    # Check if new annotation name already exists
-    if new_annotation_name in adata.obs.columns:
-        raise ValueError(
-            f"'{new_annotation_name}' already exists in adata.obs.")
-
-    # Combine annotations into the new column
-
-    # Convert selected annotations to string type
-    annotations_str = adata.obs[annotations].astype(str)
-
-    # Combine annotations using the separator
-    combined_annotation = annotations_str.agg(separator.join, axis=1)
-
-    # Assign the combined result to the new annotation column
-    adata.obs[new_annotation_name] = combined_annotation
-
-    return adata
-
->>>>>>> a06d429f
+import re
+import os
+import pandas as pd
+import anndata as ad
+import numpy as np
+import warnings
+from sklearn.preprocessing import MinMaxScaler
+from typing import Tuple
+import logging
+from collections import defaultdict
+from spac.utils import regex_search_list, check_list_in_list, check_annotation
+from anndata import AnnData
+
+
+
+def append_annotation(
+    data: pd.DataFrame,
+    annotation: dict
+) -> pd.DataFrame:
+    """
+    Append a new annotation with single value to
+    a Pandas DataFrame based on mapping rules.
+
+    Parameters
+    ----------
+    data : pd.DataFrame
+        The input DataFrame to which the new observation will be appended.
+
+    annotation : dict
+        dictionary of string pairs representing
+        the new annotation and its value.
+        Each pair should have this format:
+        <new annotation column name>:<value of the annotation>
+        The values must be a single string or numeric value.
+
+    Returns
+    -------
+    pd.DataFrame
+        The DataFrame with the new observation appended.
+    """
+
+    if not isinstance(annotation, dict):
+        error_msg = "Annotation must be provided as a dictionary."
+        raise ValueError(error_msg)
+
+    for new_column, value in annotation.items():
+        if not isinstance(new_column, str):
+            error_msg = f"The key {new_column} is not " + \
+                "a single string, please check."
+            raise ValueError(error_msg)
+
+        if not isinstance(value, (str, int, float)):
+            error_msg = f"The value {value} in {new_column} is not " + \
+                "a single string or numeric value, please check."
+            raise ValueError(error_msg)
+
+        if new_column in data.columns:
+            error_msg = f"'{new_column}' already exists in the DataFrame."
+            raise ValueError(error_msg)
+
+        data[new_column] = value
+
+    return data
+
+
+def ingest_cells(dataframe,
+                 regex_str,
+                 x_col=None,
+                 y_col=None,
+                 annotation=None):
+
+    """
+    Read the csv file into an anndata object.
+
+    The function will also intialize features and spatial coordiantes.
+
+    Parameters
+    ----------
+    dataframe : pandas.DataFrame
+        The data frame that contains cells as rows, and cells informations as
+        columns.
+
+    regex_str : str or list of str
+        A string or a list of strings representing python regular expression
+        for the features columns in the data frame.  x_col : str The column
+        name for the x coordinate of the cell.
+
+    y_col : str
+        The column name for the y coordinate of the cell.
+
+    annotation : str or list of str
+        The column name for the region that the cells. If a list is passed,
+        multiple annotations will be created in the returned AnnData object.
+
+
+    Returns
+    -------
+    anndata.AnnData
+        The generated AnnData object
+    """
+
+    if not isinstance(regex_str, list):
+        regex_list = [regex_str]
+    else:
+        regex_list = regex_str
+
+    all_columns = list(dataframe.columns)
+    all_features = []
+
+    for column in regex_list:
+        current_features = regex_search_list(
+            [column],
+            all_columns
+        )
+
+        if len(current_features) == 0:
+            error_message = "Provided regex pattern(s) or feature(s):\n" + \
+                f'"{column}"\n' + \
+                "does not match any in the dataset, please review the input."
+            raise ValueError(error_message)
+
+        all_features.extend(current_features)
+
+    features_df = dataframe[all_features]
+    adata = ad.AnnData(
+        features_df,
+        dtype=features_df[all_features[0]].dtype)
+
+    if annotation is not None:
+        if isinstance(annotation, str):
+            list_of_annotation = [annotation]
+        else:
+            list_of_annotation = annotation
+
+        for annotation in list_of_annotation:
+
+            # As selecting one column of the dataframe returns a series which
+            # AnnData converts to NaN, then I convert it to a list before
+            # assignment.
+            adata.obs[annotation] = dataframe[annotation].tolist()
+
+    if x_col is not None and y_col is not None:
+        numpy_array = dataframe[[x_col, y_col]].to_numpy().astype('float32')
+        adata.obsm["spatial"] = numpy_array
+    return adata
+
+
+def concatinate_regions(regions):
+    """
+    Concatinate data from multiple regions and create new indexes.
+
+    Parameters
+    ----------
+    regions : list of anndata.AnnData
+        AnnData objects to be concatinated.
+
+    Returns
+    -------
+    anndata.AnnData
+        New AnddData object with the concatinated values in AnnData.X
+
+    """
+    all_adata = ad.concat(regions)
+    all_adata.obs_names_make_unique()
+    return all_adata
+
+
+def rescale_features(features, min_quantile=0.01, max_quantile=0.99):
+    """
+    Clip and rescale features outside the minimum and maximum quantile.
+
+    The rescaled features will be between 0 and 1.
+
+    Parameters
+    ----------
+    features : pandas.Dataframe
+        The DataRrame of features.
+
+    min_quantile : float
+        The minimum quantile to be consider zero.
+
+    max_quantile: float
+        The maximum quantile to be considerd 1.
+
+    Returns
+    -------
+    pandas.DataFrame
+        The created DataFrame with normalized features.
+    """
+    markers_max_quantile = features.quantile(max_quantile)
+    markers_min_quantile = features.quantile(min_quantile)
+
+    features_clipped = features.clip(
+        markers_min_quantile,
+        markers_max_quantile,
+        axis=1)
+
+    scaler = MinMaxScaler()
+    np_features_scaled = scaler.fit_transform(
+        features_clipped.to_numpy())
+
+    features_scaled = pd.DataFrame(
+        np_features_scaled,
+        columns=features_clipped.columns)
+
+    return features_scaled
+
+
+def add_rescaled_features(adata, min_quantile, max_quantile, layer):
+    """
+    Clip and rescale the features matrix.
+
+    The results will be added into a new layer in the AnnData object.
+
+    Parameters
+    ----------
+    adata : anndata.AnnData
+         The AnnData object.
+
+    min_quantile : float
+        The minimum quantile to rescale to zero.
+
+    max_quantile : float
+        The maximum quantile to rescale to one.
+
+    layer : str
+        The name of the new layer to add to the anndata object.
+    """
+
+    original = adata.to_df()
+    rescaled = rescale_features(original, min_quantile, max_quantile)
+    adata.layers[layer] = rescaled
+
+
+def subtract_min_per_region(adata, annotation, layer, min_quantile=0.01):
+    """
+    Substract the minimum quantile of every marker per region.
+
+    Parameters
+    ----------
+    adata : anndata.AnnData
+         The AnnData object.
+
+    annotation: str
+        The name of the annotation in `adata` to define batches.
+
+    min_quantile : float
+        The minimum quantile to rescale to zero.
+
+    layer : str
+        The name of the new layer to add to the AnnData object.
+    """
+    regions = adata.obs[annotation].unique().tolist()
+    original = adata.to_df()
+
+    new_df_list = []
+    for region in regions:
+        region_cells = original[adata.obs[annotation] == region]
+        new_features = subtract_min_quantile(region_cells, min_quantile)
+        new_df_list.append(new_features)
+
+    new_df = pd.concat(new_df_list)
+    adata.layers[layer] = new_df
+
+
+def subtract_min_quantile(features, min_quantile=.01):
+    """
+    Subtract the features defined by the minimum quantile from all columns.
+
+    Parameters
+    ----------
+
+    features : pandas.DataFrame
+        The dataframe of features.
+
+    min_quantile: float
+        The minimum quantile to be consider zero.
+
+    Returns
+    -------
+    pandas.DataFrame
+        dataframe with rescaled features.
+    """
+    columns_min_quantile = features.quantile(min_quantile)
+
+    subtracted_min = features - columns_min_quantile
+
+    # Clip negative values to zero
+    subtracted_min.clip(lower=0, axis=1, inplace=True)
+
+    return subtracted_min
+
+
+def load_csv_files(file_names):
+
+    """
+    Read the csv file(s) into a pandas dataframe.
+
+    Parameters
+    ----------
+    file_names : str or list
+        A list of csv file paths to be
+        combined into single list of dataframe output
+
+    Returns
+    -------
+    pandas.dataframe
+        A pandas dataframe of all the csv files. The returned dataset
+        will have an extra column called "loaded_file_name" containing
+        source file name.
+    """
+
+    # meta_schema = []
+    dataframe_list = []
+    dataframe_name = []
+
+    if not isinstance(file_names, list):
+        if not isinstance(file_names, str):
+            file_name_type = type(file_names)
+            error_message = "file_names should be list or string" + \
+                            ", but got " + str(file_name_type) + "."
+            raise TypeError(error_message)
+        else:
+            file_names = [file_names]
+
+    for file_name in file_names:
+
+        # Try to load the csv into pandas DataFrame.
+        # Check if the file exists
+        if not os.path.exists(file_name):
+            error_message = f"The file '{file_name}' does not exist."
+            raise FileNotFoundError(error_message)
+
+        # Check if the file is readable
+        if not os.access(file_name, os.R_OK):
+            error_message = "The file " + file_name + \
+                    " cannot be read due to insufficient permissions."
+            raise PermissionError(error_message)
+
+        try:
+            current_df = pd.read_csv(file_name)
+        except pd.errors.EmptyDataError:
+            error_message = "The file is empty or does not contain any data."
+            raise TypeError(error_message)
+        except pd.errors.ParserError:
+            error_message = "The file could not be parsed. " + \
+                            "Please check that the file is a valid CSV."
+            raise TypeError(error_message)
+
+        current_df["loaded_file_name"] = file_name
+
+        # current_schema = current_df.columns.to_list()
+
+        # if len(meta_schema) == 0:
+        #     meta_schema = current_schema
+        #     print("Meta schema acquired. Columns are:")
+        #     for column_name in meta_schema:
+        #         print(column_name)
+
+        # if len(meta_schema) == len(current_schema):
+        #     if set(meta_schema) != set(current_schema):
+        #         error_message = "Column in current file does not match " + \
+        #                 f"the meta_schema, got:\n {current_schema}. "
+        #         raise ValueError(error_message)
+        # else:
+        #     error_message = "Column in current file does not match " + \
+        #                 f"the meta_schema, got:\n {current_schema}. "
+        #     raise ValueError(error_message)
+
+        dataframe_list.append(current_df)
+        dataframe_name.append(file_name)
+
+    logging.info("CSVs are converted into dataframes and combined"
+                 " into a list!")
+    logging.info("Total of " + str(len(dataframe_list)) +
+                 " dataframes in the list.")
+    for i, each_file in enumerate(dataframe_list):
+        logging.info(f"File name: {dataframe_name[i]}")
+        logging.info("Info: ")
+        logging.info(each_file.info())
+        logging.info("Description: ")
+        logging.info(each_file.describe())
+        logging.info("\n")
+
+    logging.info("Combining Dataframes into Single Dataframe...")
+    combined_dataframe = combine_dfs(dataframe_list)
+
+    return combined_dataframe
+
+
+def combine_dfs_depracated(dataframes, annotations):
+
+    """
+    Combine a list of pandas dataframe into single pandas dataframe.
+
+    Parameters
+    ----------
+    dataframes : list of tuple
+        A list containing (file name, pandas dataframe) to be combined
+        into single dataframe output
+
+    annotations : pandas.DataFrame
+        A pandas data frame where the index is the file name, and
+        the columns are various annotations to
+        add to all cells in a given dataframe.
+
+    Returns
+    -------
+    pandas.DataFrame
+        A pandas data frame of all the cells
+        where each cell has a unique index.
+    """
+
+    meta_schema = []
+    combined_dataframe = pd.DataFrame()
+    if not str(type(annotations)) == "<class 'pandas.core.frame.DataFrame'>":
+        annotations_type = str(type(annotations))
+        error_message = "annotations should be a pandas dataframe, " + \
+            "but got " + annotations_type + "."
+        raise TypeError(error_message)
+
+    for current_df_list in dataframes:
+
+        file_name = current_df_list[0]
+        current_df = current_df_list[1]
+
+        # Check is schema of each data_frame matches.
+        # Check for length first, then check if columns match
+        # The overall schema is based on the first file read.
+        current_schema = current_df.columns.to_list()
+
+        if len(meta_schema) == 0:
+            meta_schema = current_schema
+            print("Meta schema acquired. Columns are:")
+            for column_name in meta_schema:
+                print(column_name)
+
+        if len(meta_schema) == len(current_schema):
+            if set(meta_schema) != set(current_schema):
+                error_message = "Column in current file does not match " + \
+                        "the meta_schema, got:\n {current_schema}. "
+                raise ValueError(error_message)
+        else:
+            error_message = "Column in current file does not match " + \
+                        "the meta_schema, got:\n {current_schema}. "
+            raise ValueError(error_message)
+
+        # Check if the annotations DataFrame has the required index
+        if file_name not in annotations.index:
+            error_message = "Missing data in the annotations DataFrame" + \
+                f"for the file '{file_name}'."
+            raise ValueError(error_message)
+
+        # Add annotations in to the dataframe
+        file_annotations = annotations.loc[file_name]
+
+        for file_annotation_name, file_annotation_value in \
+                file_annotations.iteritems():
+            current_df[file_annotation_name] = file_annotation_value
+
+        if combined_dataframe.empty:
+            combined_dataframe = current_df.copy()
+        else:
+            # Concatenate the DataFrames, with error handling
+            try:
+                combined_dataframe = pd.concat(
+                    [combined_dataframe, current_df]
+                    )
+            except (ValueError, TypeError) as e:
+                print('Error concatenating DataFrames:', e)
+
+    # Reset index of the combined_dataframe
+    combined_dataframe.reset_index(drop=True, inplace=True)
+
+    print("CSVs are combined into single dataframe!")
+    print(combined_dataframe.info())
+
+    return combined_dataframe
+
+
+def select_values(data, annotation, values=None):
+    """
+    Selects values from either a pandas DataFrame or an AnnData object based
+    on the annotation and values.
+
+    Parameters
+    ----------
+    data : pandas.DataFrame or anndata.AnnData
+        The input data. Can be a DataFrame for tabular data or an AnnData
+        object.
+    annotation : str
+        The column name in a DataFrame or the annotation key in an AnnData
+        object to be used for selection.
+    values : str or list of str
+        List of values for the annotation to include. If None, all values are
+        considered for selection.
+
+    Returns
+    -------
+    pandas.DataFrame or anndata.AnnData
+        The filtered DataFrame or AnnData object containing only the selected
+        rows based on the annotation and values.
+    """
+    # Ensure values are in a list format if not None
+    if values is not None and not isinstance(values, list):
+        values = [values]
+
+    # Initialize possible_annotations based on the data type
+    if isinstance(data, pd.DataFrame):
+        possible_annotations = data.columns.tolist()
+    elif isinstance(data, ad.AnnData):
+        possible_annotations = data.obs.columns.tolist()
+    else:
+        error_msg = (
+            "Unsupported data type. Data must be either a pandas DataFrame"
+            " or an AnnData object."
+        )
+        logging.error(error_msg)
+        raise TypeError(error_msg)
+
+    # Check if the annotation exists using check_list_in_list
+    check_list_in_list(
+        input=[annotation],
+        input_name="annotation",
+        input_type="column name/annotation key",
+        target_list=possible_annotations,
+        need_exist=True
+    )
+
+    # Validate provided values against unique ones, if not None
+    if values is not None:
+        if isinstance(data, pd.DataFrame):
+            unique_values = data[annotation].astype(str).unique().tolist()
+        elif isinstance(data, ad.AnnData):
+            unique_values = data.obs[annotation].astype(str).unique().tolist()
+        check_list_in_list(
+            values, "values", "label", unique_values, need_exist=True
+        )
+
+    # Proceed with filtering based on data type and count matching cells
+    if isinstance(data, pd.DataFrame):
+        filtered_data = data if values is None else \
+            data[data[annotation].isin(values)]
+        count = filtered_data.shape[0]
+    elif isinstance(data, ad.AnnData):
+        filtered_data = data if values is None else \
+            data[data.obs[annotation].isin(values)]
+        count = filtered_data.n_obs
+
+    logging.info(f"Summary of returned dataset: {count} cells "
+                 "match the selected labels.")
+
+    return filtered_data
+
+
+def downsample_cells(input_data, annotations, n_samples=None, stratify=False,
+                     rand=False, combined_col_name='_combined_',
+                     min_threshold=5):
+    """
+    Custom downsampling of data based on one or more annotations.
+
+    This function offers two primary modes of operation:
+    1. **Grouping (stratify=False)**:
+       - For a single annotation: The data is grouped by unique values of the
+         annotation, and 'n_samples' rows are selected from each group.
+       - For multiple annotations: The data is grouped based on unique
+         combinations of the annotations, and 'n_samples' rows are selected
+         from each combined group.
+
+    2. **Stratification (stratify=True)**:
+       - Annotations (single or multiple) are combined into a new column.
+       - Proportionate stratified sampling is performed based on the unique
+         combinations in the new column, ensuring that the downsampled dataset
+         maintains the proportionate representation of each combined group
+         from the original dataset.
+
+    Parameters
+    ----------
+    input_data : pd.DataFrame
+        The input data frame.
+    annotations : str or list of str
+        The column name(s) to downsample on. If multiple column names are
+        provided, their values are combined using an underscore as a separator.
+    n_samples : int, default=None
+        The number of samples to return. Behavior differs based on the
+        'stratify' parameter:
+        - stratify=False: Returns 'n_samples' for each unique value (or
+          combination) of annotations.
+        - stratify=True: Returns a total of 'n_samples' stratified by the
+          frequency of every label or combined labels in the annotation(s).
+    stratify : bool, default=False
+        If true, perform proportionate stratified sampling based on the unique
+        combinations of annotations. This ensures that the downsampled dataset
+        maintains the proportionate representation of each combined group from
+        the original dataset.
+    rand : bool, default=False
+        If true and stratify is True, randomly select the returned cells.
+        Otherwise, choose the first n cells.
+    combined_col_name : str, default='_combined_'
+        Name of the column that will store combined values when multiple
+        annotation columns are provided.
+    min_threshold : int, default=5
+        The minimum number of samples a combined group should have in the
+        original dataset to be considered in the downsampled dataset. Groups
+        with fewer samples than this threshold will be excluded from the
+        stratification process. Adjusting this parameter determines the
+        minimum presence a combined group should have in the original dataset
+        to appear in the downsampled version.
+
+    Returns
+    -------
+    output_data: pd.DataFrame
+        The proportionately stratified downsampled data frame.
+
+    Notes
+    -----
+    This function emphasizes proportionate stratified sampling, ensuring that
+    the downsampled dataset is a representative subset of the original data
+    with respect to the combined annotations. Due to this proportionate nature,
+    not all unique combinations from the original dataset might be present in
+    the downsampled dataset, especially if a particular combination has very
+    few samples in the original dataset. The `min_threshold` parameter can be
+    adjusted to determine the minimum number of samples a combined group
+    should have in the original dataset to appear in the downsampled version.
+    """
+
+    logging.basicConfig(level=logging.WARNING)
+    # Convert annotations to list if it's a string
+    if isinstance(annotations, str):
+        annotations = [annotations]
+
+    # Check if the columns to downsample on exist
+    missing_columns = [
+        col for col in annotations if col not in input_data.columns
+    ]
+    if missing_columns:
+        raise ValueError(
+            f"Columns {missing_columns} do not exist in the dataframe"
+        )
+
+    # If n_samples is None, return the input data without processing
+    if n_samples is None:
+        return input_data.copy()
+
+    # Combine annotations into a single column if multiple annotations
+    if len(annotations) > 1:
+        input_data[combined_col_name] = input_data[annotations].apply(
+            lambda row: '_'.join(row.values.astype(str)), axis=1)
+        grouping_col = combined_col_name
+    else:
+        grouping_col = annotations[0]
+
+    # Stratify selection
+    if stratify:
+        # Calculate proportions
+        freqs = input_data[grouping_col].value_counts(normalize=True)
+
+        # Exclude groups with fewer samples than the min_threshold
+        filtered_freqs = freqs[freqs * len(input_data) >= min_threshold]
+
+        # Log warning for groups that are excluded
+        excluded_groups = freqs[~freqs.index.isin(filtered_freqs.index)]
+        for group, count in excluded_groups.items():
+            frequency = freqs.get(group, 0)
+            logging.warning(
+                f"Group '{group}' with count {count} "
+                f"(frequency: {frequency:.4f}) "
+                f"is excluded due to low frequency."
+            )
+
+        freqs = freqs[freqs.index.isin(filtered_freqs.index)]
+
+        samples_per_group = (freqs * n_samples).round().astype(int)
+
+        # Identify groups that have non-zero frequency
+        # but zero samples after rounding
+        zero_sample_groups = samples_per_group[samples_per_group == 0]
+        groups_with_zero_samples = zero_sample_groups.index
+        group_freqs = freqs[groups_with_zero_samples]
+        original_counts = group_freqs * len(input_data)
+
+        # Ensure each group has at least one sample if its frequency
+        # is non-zero
+        condition = samples_per_group == 0
+        samples_per_group[condition] = freqs[condition].apply(
+            lambda x: 1 if x > 0 else 0
+        )
+
+        # Log a warning for the adjusted groups
+        if not original_counts.empty:
+            group_count_pairs = [
+                f"'{group}': {count}"
+                for group, count in original_counts.items()
+            ]
+            summary = ', '.join(group_count_pairs)
+
+            logging.warning(
+                f"Groups adjusted to have at least one sample"
+                f" due to non-zero frequency: {summary}."
+            )
+
+        # If have extra samples due to rounding, remove them from the
+        # largest groups
+        removed_samples = defaultdict(int)
+        while samples_per_group.sum() > n_samples:
+            max_group = samples_per_group.idxmax()
+            samples_per_group[max_group] -= 1
+            removed_samples[max_group] += 1
+
+        # Log warning about the number of samples removed from each group
+        for group, count in removed_samples.items():
+            logging.warning(
+                f"{count} sample(s) were removed from group '{group}'"
+                f" due to rounding adjustments."
+            )
+
+        # Sample data
+        sampled_data = []
+        for group, group_data in input_data.groupby(grouping_col):
+            sample_count = samples_per_group.get(group, 0)
+            sample_size = min(sample_count, len(group_data))
+            if rand:
+                sampled_data.append(group_data.sample(sample_size))
+            else:
+                sampled_data.append(group_data.head(sample_size))
+
+        # Concatenate all samples
+        output_data = pd.concat(sampled_data)
+
+    else:
+        output_data = input_data.groupby(grouping_col, group_keys=False).apply(
+            lambda x: x.head(min(n_samples, len(x)))
+        ).reset_index(drop=True)
+
+    # Log the final counts for each label in the downsampled dataset
+    label_counts = output_data[grouping_col].value_counts()
+    for label, count in label_counts.items():
+        logging.info(f"Final count for label '{label}': {count}")
+
+    # Log the total number of rows in the resulting data
+    logging.info(f"Number of rows in the returned data: {len(output_data)}")
+
+    return output_data
+
+
+def calculate_centroid(
+    data,
+    x_min,
+    x_max,
+    y_min,
+    y_max,
+    new_x,
+    new_y
+):
+    """
+    Calculate the spatial coordinates of the cell centroid as the average of
+    min and max coordinates.
+
+    Parameters
+    ----------
+    data : pd.DataFrame
+        The input data frame. The dataframe should contain four columns for
+        x_min, x_max, y_min, and y_max for centroid calculation.
+    x_min : str
+        column name with minimum x value
+    x_max : str
+        column name with maximum x value
+    y_min : str
+        column name with minimum y value
+    y_max : str
+        column name with maximum y value
+    new_x : str
+        the new column name of the x dimension of the cientroid,
+        allowing characters are alphabetic, digits and underscore
+    new_y : str
+        the new column name of the y dimension of the centroid,
+        allowing characters are alphabetic, digits and underscore
+
+    Returns
+    -------
+    data : pd.DataFrame
+        dataframe with two new centroid columns addded. Note that the
+        dataframe is modified in place.
+
+    """
+
+    # Check for valid column names
+    invalid_chars = r'[^a-zA-Z0-9_]'
+
+    for name in [new_x, new_y]:
+        if re.search(invalid_chars, name):
+            error_string = "Column name " + str(name) + \
+                " contains invalid characters. " + \
+                "Use only alphanumeric characters and underscores."
+
+            raise ValueError(error_string)
+
+    # check if the columns exist in the dataframe
+    for col in [x_min,
+                x_max,
+                y_min,
+                y_max]:
+        if col not in data.columns:
+            raise ValueError(f"Column {col} does not exist in the dataframe.")
+
+    # Calculate the centroids
+    x_centroid = (data[x_min] + data[x_max]) / 2
+    y_centroid = (data[y_min] + data[y_max]) / 2
+
+    # Assign new centroid columns to the DataFrame in one operation
+    data[[new_x, new_y]] = pd.concat(
+        [x_centroid, y_centroid], axis=1, keys=[new_x, new_y]
+    )
+
+    # Return the modified DataFrame
+    return data
+
+
+def bin2cat(data, one_hot_annotations, new_annotation):
+    """
+    Combine a set of columns representing
+    a binary one hot encoding of categories
+    into a new categorical column.
+
+    Parameters
+    ----------
+    data : pandas.DataFrame
+        The pandas dataframe containing the one hot encoded annotations.
+
+    one_hot_annotations : str or list of str
+        A string or a list of strings representing
+        python regular expression of the one hot encoded annotations
+        columns in the data frame.
+
+    new_annotation: str
+        The column name for new categorical annotation to be created.
+
+    Returns
+    -------
+    pandas.DataFrame
+        DataFrame with new categorical column added.
+
+    Example:
+    --------
+    >>> data = pd.DataFrame({
+    ...    'A': [1, 1, 0, 0],
+    ...     'B': [0, 0, 1, 0]
+    ... })
+    >>> one_hot_annotations = ['A', 'B']
+    >>> new_annotation = 'new_category'
+    >>> result = bin2cat(data, one_hot_annotations, new_annotation)
+    >>> print(result[new_annotation])
+    0      A
+    1      A
+    2      B
+    3    NaN
+    Name: new_category, dtype: object
+    """
+
+    if isinstance(one_hot_annotations, str):
+        one_hot_annotations = [one_hot_annotations]
+    elif not isinstance(one_hot_annotations, list):
+        error_string = "one_hot_annotations should " + \
+                         "be a string or a list of strings."
+        raise ValueError(error_string)
+
+    if new_annotation in data.columns:
+        raise ValueError("Column name for new annotation already exists.")
+
+    if len(one_hot_annotations) > 0:
+        # Add regrex to find cell labels
+
+        all_columns = list(data.columns)
+        all_cell_labels = regex_search_list(
+                one_hot_annotations,
+                all_columns
+            )
+
+        if len(all_cell_labels) > 0:
+            cell_labels_df = data.loc[:, all_cell_labels]
+
+            def get_columns_with_1(row):
+                column_names = cell_labels_df.columns[row == 1]
+                if len(column_names) > 1:
+                    raise ValueError(f"Multiple instance found:{column_names}")
+                elif len(column_names) == 1:
+                    return column_names[0]
+                else:
+                    return np.nan
+
+            column_names_with_1 = cell_labels_df.apply(
+                get_columns_with_1,
+                axis=1)
+            column_names_with_1 = column_names_with_1.tolist()
+            data[new_annotation] = column_names_with_1
+            return data
+        else:
+            error_string = "No column was found in the dataframe " + \
+                "with current regrex pattern(s)."
+            raise ValueError(error_string)
+
+
+def combine_dfs(dataframes: list):
+    """
+    Combined multiple pandas dataframes into one.
+    Schema of the first dataframe is considered primary.
+    A warming will be printed if schema of current dataframe
+    is different than the primary.
+
+    Parameters
+    ----------
+    dataframes : list[pd.DataFrame]
+        A list of pandas dataframe to be combined
+
+    Return
+    ------
+    A pd.DataFrame of combined dataframs.
+    """
+    # Check if input is list
+    if not isinstance(dataframes, list):
+        raise ValueError("Input is not a list, please check.")
+
+    # Check if the input list is empty
+    if not dataframes:
+        raise ValueError("Input list is empty, please check.")
+
+    # Initialize the combined dataframe with the first dataframe
+    combined_df = dataframes[0]
+
+    # Loop through the remaining dataframes and combine them
+    for i, df in enumerate(dataframes[1:], start=2):
+        if not combined_df.columns.equals(df.columns):
+            warning_message = f"Schema of DataFrame {i} " + \
+                "is different from the primary DataFrame."
+            warnings.warn(warning_message, UserWarning)
+
+        # Add missing columns to the combined dataframe and fill with NaN
+        for col in df.columns:
+            if col not in combined_df.columns:
+                combined_df[col] = np.nan
+
+        # Concatenate the dataframes vertically
+        combined_df = pd.concat([combined_df, df], ignore_index=True)
+
+    # Reset the index of the combined dataframe
+    combined_df.reset_index(drop=True, inplace=True)
+
+    return combined_df
+
+
+
+def add_pin_color_rules(
+    adata,
+    label_color_dict: dict,
+    color_map_name: str = "_spac_colors",
+    overwrite: bool = True
+) -> Tuple[dict, str]:
+    """
+    Adds pin color rules to the AnnData object and scans for matching labels.
+
+    This function scans unique labels in each adata.obs and column names in all
+    adata tables, to find the labels defined by the pin color rule.
+
+    Parameters
+    ----------
+    adata
+        The anndata object containing upstream analysis.
+    label_color_dict : dict
+        Dictionary of pin color rules with label as key and color as value.
+    color_map_name : str
+        The name to use for storing pin color rules in `adata.uns`.
+    overwrite : bool, optional
+        Whether to overwrite existing pin color rules in `adata.uns` with the
+        same name, by default True.
+
+    Returns
+    -------
+    label_matches : dict
+        Dictionary with the matching labels in each
+        section (obs, var, X, etc.).
+    result_str : str
+        Summary string with the matching labels in each
+        section (obs, var, X, etc.).
+
+    Raises
+    ------
+    ValueError
+        If `color_map_name` already exists in `adata.uns`
+        and `overwrite` is False.
+    """
+
+    # Check if the pin color rule already exists in adata.uns
+    if color_map_name in adata.uns and not overwrite:
+        raise ValueError(
+            f"`{color_map_name}` already exists in `adata.uns` ",
+            "and `overwrite` is set to False."
+        )
+
+    # Add or overwrite pin color rules in adata.uns
+    adata.uns[color_map_name] = label_color_dict
+
+    # Initialize a dictionary to store matching labels
+    label_matches = {
+        'obs': {},
+        'var': {},
+        'X': {}
+    }
+
+    # Initialize the report string
+    result_str = "\nobs:\n"
+
+    # Scan unique labels in adata.obs
+    for col in adata.obs.columns:
+        unique_labels = adata.obs[col].unique()
+        matching_labels = [
+            label for label in unique_labels if label in label_color_dict
+        ]
+        label_matches['obs'][col] = matching_labels
+        result_str += f"Annotation {col} in obs has matching labels: "
+        result_str += f"{matching_labels}\n"
+
+    result_str += "\nvar:\n"
+    # Scan unique labels in adata.var
+    for col in adata.var.columns:
+        unique_labels = adata.var[col].unique()
+        matching_labels = [
+            label for label in unique_labels if label in label_color_dict
+        ]
+        label_matches['var'][col] = matching_labels
+        result_str += f"Column {col} in var has matching labels: "
+        result_str += f"{matching_labels}\n"
+
+    # Scan column names in adata.X
+    if isinstance(adata.X, pd.DataFrame):
+        col_names = adata.X.columns
+    else:
+        col_names = [f'feature{i+1}' for i in range(adata.X.shape[1])]
+        # If X is a numpy array or sparse matrix
+
+    result_str += "\nRaw data table X:\n"
+    matching_labels = [
+        label for label in col_names if label in label_color_dict
+    ]
+    label_matches['X']['column_names'] = matching_labels
+    result_str += "Raw data table column names have matching labels: "
+    result_str += f"{matching_labels}\n"
+
+    result_str = "\nLabels in the analysis:\n" + result_str
+
+    # Check for labels in label_color_dict that
+    # do not match any labels in label_matches
+    unmatched_labels = set(label_color_dict.keys()) - set(
+        label
+        for section in label_matches.values()
+        for col in section.values()
+        for label in col
+    )
+    # Append warning for unmatched labels
+    if unmatched_labels:
+        for label in unmatched_labels:
+            result_str = f"{label}\n" + result_str
+        result_str = (
+            "\nWARNING: The following labels do not match any labels in "
+            "the analysis:\n" + result_str
+        )
+    for label, color in label_color_dict.items():
+        result_str = f"{label}: {color}\n" + result_str
+    result_str = "Labels with color pinned:\n" + result_str
+    result_str = (
+        f"Pin Color Rule Labels Count for `{color_map_name}`:\n" + result_str
+    )
+
+    adata.uns[color_map_name+"_summary"] = result_str
+
+    return label_matches, result_str
+
+def combine_annotations(
+    adata: AnnData,
+    annotations: list,
+    separator: str,
+    new_annotation_name: str
+) -> AnnData:
+    """
+    Combine multiple annotations into a new annotation using a defined separator.
+
+    Parameters
+    ----------
+    adata : AnnData
+        The input AnnData object whose .obs will be modified.
+
+    annotations : list
+        List of annotation column names to combine.
+
+    separator : str
+        Separator to use when combining annotations.
+
+    new_annotation_name : str
+        The name of the new annotation to be created.
+
+    Returns
+    -------
+    AnnData
+        The AnnData object with the combined annotation added.
+    """
+
+    # Check that the list is not emply
+    if len(annotations) == 0:
+        raise ValueError('Annotations list cannot be empty.')
+    # Validate input annotations using utility function
+    check_annotation(adata, annotations=annotations)
+
+    if type(annotations) is not list:
+        raise ValueError(
+            f'Annotations must be a list. Got {type(annotations)}'
+        )
+    # Ensure separator is a string
+    if not isinstance(separator, str):
+        raise ValueError(
+            f'Separator must be a string. Got {type(separator)}'
+        )
+
+    # Check if new annotation name already exists
+    if new_annotation_name in adata.obs.columns:
+        raise ValueError(
+            f"'{new_annotation_name}' already exists in adata.obs.")
+
+    # Combine annotations into the new column
+
+    # Convert selected annotations to string type
+    annotations_str = adata.obs[annotations].astype(str)
+
+    # Combine annotations using the separator
+    combined_annotation = annotations_str.agg(separator.join, axis=1)
+
+    # Assign the combined result to the new annotation column
+    adata.obs[new_annotation_name] = combined_annotation
+
+    return adata
+