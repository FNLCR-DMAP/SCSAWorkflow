import numpy as np
import scanpy as sc
import pandas as pd
import anndata
import scanpy.external as sce
from spac.utils import check_table


def phenograph_clustering(adata, features, layer=None, k=30):
    """
    Calculate automatic phenotypes using phenograph.

    The function will add these two attributes to `adata`:
    `.obs["phenograph"]`
        The assigned int64 class by phenograph

    `.uns["phenograph_features"]`
        The features used to calculate the phenograph clusters

    Parameters
    ----------
    adata : anndata.AnnData
       The AnnData object.

    features : list of str
        The variables that would be included in creating the phenograph
        clusters.

    layer : str
        The layer to be used in calculating the phengraph clusters.

    k : int
        The number of nearest neighbor to be used in creating the graph.
    """

    if not isinstance(adata, sc.AnnData):
        raise TypeError("`adata` must be of type anndata.AnnData")

    if (not isinstance(features, list) or
            not all(isinstance(feature, str) for feature in features)):
        raise TypeError("`features` must be a list of strings")

    if layer is not None and layer not in adata.layers.keys():
        raise ValueError(f"`{layer}` not found in `adata.layers`. "
                         f"Available layers are {list(adata.layers.keys())}")

    if not isinstance(k, int) or k <= 0:
        raise ValueError("`k` must be a positive integer")

    if not all(feature in adata.var_names for feature in features):
        raise ValueError("One or more of the `features` are not in "
                         "`adata.var_names`")

    if layer is not None:
        phenograph_df = adata.to_df(layer=layer)[features]
    else:
        phenograph_df = adata.to_df()[features]

    phenograph_out = sce.tl.phenograph(phenograph_df,
                                       clustering_algo="louvain",
                                       k=k)

    adata.obs["phenograph"] = pd.Categorical(phenograph_out[0])
    adata.uns["phenograph_features"] = features


def tsne(adata, layer=None, **kwargs):
    """
    Perform t-SNE transformation on specific layer information.

    Parameters
    ----------
    adata : anndata.AnnData
       The AnnData object.
    layer : str
        Layer for phenograph cluster calculation.
    **kwargs
        Parameters for scanpy.tl.tsne function.

    Returns
    -------
    adata : anndata.AnnData
        Updated AnnData object with t-SNE coordinates.
    """
    # If a layer is provided, it's transferred to 'obsm' for t-SNE computation
    # in scanpy.tl.tsne, which defaults to using the 'X' data matrix if not.

    if not isinstance(adata, anndata.AnnData):
        raise ValueError("adata must be an AnnData object.")

    if layer is not None:
        if layer not in adata.layers:
            raise ValueError(f"Layer '{layer}' not found in adata.layers.")

        tsne_obsm_name = layer + "_tsne"
        X_tsne = adata.to_df(layer=layer)
        adata.obsm[tsne_obsm_name] = X_tsne
    else:
        tsne_obsm_name = None

    sc.tl.tsne(adata, use_rep=tsne_obsm_name, random_state=7)

    return adata


def UMAP(
        adata,
        n_neighbors=15,
        n_pcs=30,
        min_dist=0.1,
        spread=1.0,
        n_components=2,
        random_state=42,
        layer=None):
    """
    Perform UMAP analysis on specific layer information.

    Parameters
    ----------
    adata : AnnData
        Annotated data matrix.
    n_neighbors : int, default=15
        Number of neighbors for neighborhood graph.
    n_pcs : int, default=30
        Number of principal components.
    min_dist : float, default=0.1
        Minimum distance between points in UMAP.
    spread : float, default=1.0
        Spread of UMAP embedding.
    n_components : int, default=2
        Number of components in UMAP embedding.
    random_state : int, default=42
        Seed for random number generation.
    layer : str, optional
        Layer of the AnnData object to perform UMAP on.

    Returns
    -------
    adata : anndata.AnnData
        Updated AnnData object with UMAP coordinates.
    """

    # Use utility function to check if the layer exists in adata.layers
    check_table(adata, tables=layer)

    if layer is not None:
<<<<<<< HEAD
=======
        if layer not in adata.layers:
            raise ValueError(f"Layer '{layer}' not found in adata.layers.")
>>>>>>> a97f0e37
        use_rep = layer + "_umap"
        X_umap = adata.layers[layer]
        adata.obsm[use_rep] = X_umap
    else:
<<<<<<< HEAD
        use_rep = 'X'

=======
        use_rep = "X"

    # Compute the neighborhood graph
>>>>>>> a97f0e37
    sc.pp.neighbors(
        adata,
        n_neighbors=n_neighbors,
        n_pcs=n_pcs,
        use_rep=use_rep,
        random_state=random_state
    )

<<<<<<< HEAD
=======
    # Embed the neighborhood graph using UMAP
>>>>>>> a97f0e37
    sc.tl.umap(
        adata,
        min_dist=min_dist,
        spread=spread,
        n_components=n_components,
        random_state=random_state
    )

    return adata


def batch_normalize(adata, annotation, layer, method="median", log=False):
    """
    Adjust the features of every marker using a normalization method.

    The normalization methods are summarized here:
    https://www.ncbi.nlm.nih.gov/pmc/articles/PMC8723144/
    Adds the normalized values in
    `.layers[`layer`]`

    Parameters
    ----------
    adata : anndata.AnnData
         The AnnData object.

    annotation: str
        The name of the annotation in `adata` to define batches.

    layer : str
        The name of the new layer to add to the anndata object.

    method : {"median", "Q50", "Q75}
        The normlalization method to use.

    log : bool, default False
        If True, take the log2 of features before normalization.

    """
    allowed_methods = ["median", "Q50", "Q75"]
    regions = adata.obs[annotation].unique().tolist()
    original = adata.to_df()

    if log:
        original = np.log2(1+original)

    if method == "median" or method == "Q50":
        all_regions_quantile = original.quantile(q=0.5)
    elif method == "Q75":
        all_regions_quantile = original.quantile(q=0.75)
    else:
        raise Exception(
            "Unsupported normalization {0}, allowed methods = {1]",
            method, allowed_methods)

    # Place holder for normalized dataframes per region
    new_df_list = []
    for region in regions:
        region_cells = original[adata.obs[annotation] == region]

        if method == "median":
            region_median = region_cells.quantile(q=0.5)
            new_features = region_cells + \
                (all_regions_quantile - region_median)

        if method == "Q50":
            region_median = region_cells.quantile(q=0.5)
            new_features = (region_cells
                            * all_regions_quantile
                            / region_median)

        if method == "Q75":
            region_75quantile = region_cells.quantile(q=0.75)
            new_features = (region_cells
                            * all_regions_quantile
                            / region_75quantile)

        new_df_list.append(new_features)

    new_df = pd.concat(new_df_list)
    adata.layers[layer] = new_df


def rename_labels(adata, src_annotation, dest_annotation, mappings):
    """
    Rename labels in a given annotation in an AnnData object based on a
    provided dictionary. This function creates a new annotation column.

    Parameters
    ----------
    adata : anndata.AnnData
        The AnnData object.
    src_annotation : str
        Name of the column in adata.obs containing the original
        labels of the source annotation.
    dest_annotation : str
        The name of the new column to be created in the AnnData object
        containing the renamed labels.
    mappings : dict
        A dictionary mapping the original annotation labels to
        the new labels.

    Returns
    -------
    adata : anndata.AnnData
        The updated Anndata object with the new column containing the
        renamed labels.

    Examples
    --------
    >>> adata = your_anndata_object
    >>> src_annotation = "phenograph"
    >>> mappings = {
    ...     "0": "group_8",
    ...     "1": "group_2",
    ...     "2": "group_6",
    ...     # ...
    ...     "37": "group_5",
    ... }
    >>> dest_annotation = "renamed_annotations"
    >>> adata = rename_annotations(
    ...     adata, src_annotation, dest_annotation, mappings)
    """

    # Check if the source annotation exists in the AnnData object
    if src_annotation not in adata.obs.columns:
        raise ValueError(
            f"Source annotation '{src_annotation}' not found in the "
            "AnnData object."
        )

    # Get the unique values of the source annotation
    unique_values = adata.obs[src_annotation].unique()

    # Convert the keys in mappings to the same data type as the unique values
    mappings = {
        type(unique_values[0])(key): value
        for key, value in mappings.items()
    }

    # Check if all keys in mappings match the unique values in the
    # source annotation
    if not all(key in unique_values for key in mappings.keys()):
        raise ValueError(
            "All keys in the mappings dictionary should match the unique "
            "values in the source annotation."
        )

    # Check if the destination annotation already exists in the AnnData object
    if dest_annotation in adata.obs.columns:
        raise ValueError(
            f"Destination annotation '{dest_annotation}' already exists "
            "in the AnnData object."
        )

    # Create a new column in adata.obs with the updated annotation labels
    adata.obs[dest_annotation] = (
        adata.obs[src_annotation]
        .map(mappings)
        .astype("category")
    )

    # Ensure that all categories are covered
    if adata.obs[dest_annotation].isna().any():
        raise ValueError(
            "Not all unique values in the source annotation are "
            "covered by the mappings. "
            "Please ensure that the mappings cover all unique values."
        )

    return adata


def normalize_features(
    adata: anndata,
    low_quantile: float = 0.02,
    high_quantile: float = 0.98,
    interpolation: str = "nearest",
    input_layer: str = None,
    new_layer_name: str = "normalized_feature",
    overwrite: bool = True
):

    """
    Normalize the features stored in an AnnData object.
    Any entry lower than the value corresponding to low_quantile of the column
    will be assigned a value of 0, and entry that are greater than
    high_quantile value will be assigned as 1. Other entries will be normalized
    with (values - quantile min)/(quantile max - quantile min).
    Resulting column will have value ranged between [0, 1].

    Parameters
    ----------
    adata : anndata.AnnData
        An AnnData object containing the data to be normalized.

    low_quantile : float, optional (default: 0.02)
        The lower quantile to use for normalization. Determines the
        minimum value after normalization.
        Must be a positive float between [0,1).

    high_quantile : float, optional (default: 0.02)
        The higher quantile to use for normalization. Determines the
        maximum value after normalization.
        Must be a positive float between (0,1].

    interpolation : str, optional (default: "nearest")
        The interpolation method to use when selecting the value for
        low and high quantile. Values can be "nearest" or "linear"

    input_layer : str, optional (default: None)
        The name of the layer in the AnnData object to be normalized.
        If None, the function will use the default data layer.

    new_layer_name : str, optional (default: "normalized_feature")
        The name of the new layer where the normalized features
        will be stored in the AnnData object.

    overwrite: bool, optional (default: True)
        If the new layer name exists in the anndata object,
        the function will defaultly overwrite the existing table unless
        'overwrite' is False

    Returns
    -------
    quantiles : pandas.DataFrame
        A DataFrame containing the quantile values calculated for every
        feature. The DataFrame has columns representing the features and rows
        representing the quantile values.
 """

    # Perform error checks for anndata object:
    check_table(adata, input_layer, should_exist=True)

    if not overwrite:
        check_table(adata, new_layer_name, should_exist=False)

    if not isinstance(high_quantile, (int, float)):
        raise TypeError("The high quantile should a numeric values, "
                        f"currently get {str(type(high_quantile))}")

    if not isinstance(low_quantile, (int, float)):
        raise TypeError("The low quantile should a numeric values, "
                        f"currently get {str(type(low_quantile))}")

    if low_quantile < high_quantile:
        if high_quantile <= 0 or high_quantile > 1:
            raise ValueError("The high quantile value should be within"
                             f"(0, 1], current value: {high_quantile}")
        if low_quantile < 0 or low_quantile >= 1:
            raise ValueError("The low quantile value should be within"
                             f"[0, 1), current value: {low_quantile}")
    else:
        raise ValueError("The low quantile shoud be smaller than"
                         "the high quantile, currently value is:\n"
                         f"low quantile: {low_quantile}\n"
                         f"high quantile: {high_quantile}")

    if interpolation not in ["nearest", "linear"]:
        raise ValueError("interpolation must be either 'nearest' or 'linear'"
                         f"passed value is:{interpolation}")

    dataframe = adata.to_df(layer=input_layer)

    # Calculate low and high quantiles
    quantiles = dataframe.quantile([low_quantile, high_quantile],
                                   interpolation=interpolation)

    for column in dataframe.columns:
        # low quantile value
        qmin = quantiles.loc[low_quantile, column]

        # high quantile value
        qmax = quantiles.loc[high_quantile, column]

        # Scale column values
        if qmax != 0:
            dataframe[column] = dataframe[column].apply(
                lambda x: 0 if x < qmin else (
                    1 if x > qmax else (x - qmin) / (qmax - qmin)
                )
            )

    # Append normalized feature to the anndata object
    adata.layers[new_layer_name] = dataframe

    return quantiles
<|MERGE_RESOLUTION|>--- conflicted
+++ resolved
@@ -1,461 +1,448 @@
-import numpy as np
-import scanpy as sc
-import pandas as pd
-import anndata
-import scanpy.external as sce
-from spac.utils import check_table
-
-
-def phenograph_clustering(adata, features, layer=None, k=30):
-    """
-    Calculate automatic phenotypes using phenograph.
-
-    The function will add these two attributes to `adata`:
-    `.obs["phenograph"]`
-        The assigned int64 class by phenograph
-
-    `.uns["phenograph_features"]`
-        The features used to calculate the phenograph clusters
-
-    Parameters
-    ----------
-    adata : anndata.AnnData
-       The AnnData object.
-
-    features : list of str
-        The variables that would be included in creating the phenograph
-        clusters.
-
-    layer : str
-        The layer to be used in calculating the phengraph clusters.
-
-    k : int
-        The number of nearest neighbor to be used in creating the graph.
-    """
-
-    if not isinstance(adata, sc.AnnData):
-        raise TypeError("`adata` must be of type anndata.AnnData")
-
-    if (not isinstance(features, list) or
-            not all(isinstance(feature, str) for feature in features)):
-        raise TypeError("`features` must be a list of strings")
-
-    if layer is not None and layer not in adata.layers.keys():
-        raise ValueError(f"`{layer}` not found in `adata.layers`. "
-                         f"Available layers are {list(adata.layers.keys())}")
-
-    if not isinstance(k, int) or k <= 0:
-        raise ValueError("`k` must be a positive integer")
-
-    if not all(feature in adata.var_names for feature in features):
-        raise ValueError("One or more of the `features` are not in "
-                         "`adata.var_names`")
-
-    if layer is not None:
-        phenograph_df = adata.to_df(layer=layer)[features]
-    else:
-        phenograph_df = adata.to_df()[features]
-
-    phenograph_out = sce.tl.phenograph(phenograph_df,
-                                       clustering_algo="louvain",
-                                       k=k)
-
-    adata.obs["phenograph"] = pd.Categorical(phenograph_out[0])
-    adata.uns["phenograph_features"] = features
-
-
-def tsne(adata, layer=None, **kwargs):
-    """
-    Perform t-SNE transformation on specific layer information.
-
-    Parameters
-    ----------
-    adata : anndata.AnnData
-       The AnnData object.
-    layer : str
-        Layer for phenograph cluster calculation.
-    **kwargs
-        Parameters for scanpy.tl.tsne function.
-
-    Returns
-    -------
-    adata : anndata.AnnData
-        Updated AnnData object with t-SNE coordinates.
-    """
-    # If a layer is provided, it's transferred to 'obsm' for t-SNE computation
-    # in scanpy.tl.tsne, which defaults to using the 'X' data matrix if not.
-
-    if not isinstance(adata, anndata.AnnData):
-        raise ValueError("adata must be an AnnData object.")
-
-    if layer is not None:
-        if layer not in adata.layers:
-            raise ValueError(f"Layer '{layer}' not found in adata.layers.")
-
-        tsne_obsm_name = layer + "_tsne"
-        X_tsne = adata.to_df(layer=layer)
-        adata.obsm[tsne_obsm_name] = X_tsne
-    else:
-        tsne_obsm_name = None
-
-    sc.tl.tsne(adata, use_rep=tsne_obsm_name, random_state=7)
-
-    return adata
-
-
-def UMAP(
-        adata,
-        n_neighbors=15,
-        n_pcs=30,
-        min_dist=0.1,
-        spread=1.0,
-        n_components=2,
-        random_state=42,
-        layer=None):
-    """
-    Perform UMAP analysis on specific layer information.
-
-    Parameters
-    ----------
-    adata : AnnData
-        Annotated data matrix.
-    n_neighbors : int, default=15
-        Number of neighbors for neighborhood graph.
-    n_pcs : int, default=30
-        Number of principal components.
-    min_dist : float, default=0.1
-        Minimum distance between points in UMAP.
-    spread : float, default=1.0
-        Spread of UMAP embedding.
-    n_components : int, default=2
-        Number of components in UMAP embedding.
-    random_state : int, default=42
-        Seed for random number generation.
-    layer : str, optional
-        Layer of the AnnData object to perform UMAP on.
-
-    Returns
-    -------
-    adata : anndata.AnnData
-        Updated AnnData object with UMAP coordinates.
-    """
-
-    # Use utility function to check if the layer exists in adata.layers
-    check_table(adata, tables=layer)
-
-    if layer is not None:
-<<<<<<< HEAD
-=======
-        if layer not in adata.layers:
-            raise ValueError(f"Layer '{layer}' not found in adata.layers.")
->>>>>>> a97f0e37
-        use_rep = layer + "_umap"
-        X_umap = adata.layers[layer]
-        adata.obsm[use_rep] = X_umap
-    else:
-<<<<<<< HEAD
-        use_rep = 'X'
-
-=======
-        use_rep = "X"
-
-    # Compute the neighborhood graph
->>>>>>> a97f0e37
-    sc.pp.neighbors(
-        adata,
-        n_neighbors=n_neighbors,
-        n_pcs=n_pcs,
-        use_rep=use_rep,
-        random_state=random_state
-    )
-
-<<<<<<< HEAD
-=======
-    # Embed the neighborhood graph using UMAP
->>>>>>> a97f0e37
-    sc.tl.umap(
-        adata,
-        min_dist=min_dist,
-        spread=spread,
-        n_components=n_components,
-        random_state=random_state
-    )
-
-    return adata
-
-
-def batch_normalize(adata, annotation, layer, method="median", log=False):
-    """
-    Adjust the features of every marker using a normalization method.
-
-    The normalization methods are summarized here:
-    https://www.ncbi.nlm.nih.gov/pmc/articles/PMC8723144/
-    Adds the normalized values in
-    `.layers[`layer`]`
-
-    Parameters
-    ----------
-    adata : anndata.AnnData
-         The AnnData object.
-
-    annotation: str
-        The name of the annotation in `adata` to define batches.
-
-    layer : str
-        The name of the new layer to add to the anndata object.
-
-    method : {"median", "Q50", "Q75}
-        The normlalization method to use.
-
-    log : bool, default False
-        If True, take the log2 of features before normalization.
-
-    """
-    allowed_methods = ["median", "Q50", "Q75"]
-    regions = adata.obs[annotation].unique().tolist()
-    original = adata.to_df()
-
-    if log:
-        original = np.log2(1+original)
-
-    if method == "median" or method == "Q50":
-        all_regions_quantile = original.quantile(q=0.5)
-    elif method == "Q75":
-        all_regions_quantile = original.quantile(q=0.75)
-    else:
-        raise Exception(
-            "Unsupported normalization {0}, allowed methods = {1]",
-            method, allowed_methods)
-
-    # Place holder for normalized dataframes per region
-    new_df_list = []
-    for region in regions:
-        region_cells = original[adata.obs[annotation] == region]
-
-        if method == "median":
-            region_median = region_cells.quantile(q=0.5)
-            new_features = region_cells + \
-                (all_regions_quantile - region_median)
-
-        if method == "Q50":
-            region_median = region_cells.quantile(q=0.5)
-            new_features = (region_cells
-                            * all_regions_quantile
-                            / region_median)
-
-        if method == "Q75":
-            region_75quantile = region_cells.quantile(q=0.75)
-            new_features = (region_cells
-                            * all_regions_quantile
-                            / region_75quantile)
-
-        new_df_list.append(new_features)
-
-    new_df = pd.concat(new_df_list)
-    adata.layers[layer] = new_df
-
-
-def rename_labels(adata, src_annotation, dest_annotation, mappings):
-    """
-    Rename labels in a given annotation in an AnnData object based on a
-    provided dictionary. This function creates a new annotation column.
-
-    Parameters
-    ----------
-    adata : anndata.AnnData
-        The AnnData object.
-    src_annotation : str
-        Name of the column in adata.obs containing the original
-        labels of the source annotation.
-    dest_annotation : str
-        The name of the new column to be created in the AnnData object
-        containing the renamed labels.
-    mappings : dict
-        A dictionary mapping the original annotation labels to
-        the new labels.
-
-    Returns
-    -------
-    adata : anndata.AnnData
-        The updated Anndata object with the new column containing the
-        renamed labels.
-
-    Examples
-    --------
-    >>> adata = your_anndata_object
-    >>> src_annotation = "phenograph"
-    >>> mappings = {
-    ...     "0": "group_8",
-    ...     "1": "group_2",
-    ...     "2": "group_6",
-    ...     # ...
-    ...     "37": "group_5",
-    ... }
-    >>> dest_annotation = "renamed_annotations"
-    >>> adata = rename_annotations(
-    ...     adata, src_annotation, dest_annotation, mappings)
-    """
-
-    # Check if the source annotation exists in the AnnData object
-    if src_annotation not in adata.obs.columns:
-        raise ValueError(
-            f"Source annotation '{src_annotation}' not found in the "
-            "AnnData object."
-        )
-
-    # Get the unique values of the source annotation
-    unique_values = adata.obs[src_annotation].unique()
-
-    # Convert the keys in mappings to the same data type as the unique values
-    mappings = {
-        type(unique_values[0])(key): value
-        for key, value in mappings.items()
-    }
-
-    # Check if all keys in mappings match the unique values in the
-    # source annotation
-    if not all(key in unique_values for key in mappings.keys()):
-        raise ValueError(
-            "All keys in the mappings dictionary should match the unique "
-            "values in the source annotation."
-        )
-
-    # Check if the destination annotation already exists in the AnnData object
-    if dest_annotation in adata.obs.columns:
-        raise ValueError(
-            f"Destination annotation '{dest_annotation}' already exists "
-            "in the AnnData object."
-        )
-
-    # Create a new column in adata.obs with the updated annotation labels
-    adata.obs[dest_annotation] = (
-        adata.obs[src_annotation]
-        .map(mappings)
-        .astype("category")
-    )
-
-    # Ensure that all categories are covered
-    if adata.obs[dest_annotation].isna().any():
-        raise ValueError(
-            "Not all unique values in the source annotation are "
-            "covered by the mappings. "
-            "Please ensure that the mappings cover all unique values."
-        )
-
-    return adata
-
-
-def normalize_features(
-    adata: anndata,
-    low_quantile: float = 0.02,
-    high_quantile: float = 0.98,
-    interpolation: str = "nearest",
-    input_layer: str = None,
-    new_layer_name: str = "normalized_feature",
-    overwrite: bool = True
-):
-
-    """
-    Normalize the features stored in an AnnData object.
-    Any entry lower than the value corresponding to low_quantile of the column
-    will be assigned a value of 0, and entry that are greater than
-    high_quantile value will be assigned as 1. Other entries will be normalized
-    with (values - quantile min)/(quantile max - quantile min).
-    Resulting column will have value ranged between [0, 1].
-
-    Parameters
-    ----------
-    adata : anndata.AnnData
-        An AnnData object containing the data to be normalized.
-
-    low_quantile : float, optional (default: 0.02)
-        The lower quantile to use for normalization. Determines the
-        minimum value after normalization.
-        Must be a positive float between [0,1).
-
-    high_quantile : float, optional (default: 0.02)
-        The higher quantile to use for normalization. Determines the
-        maximum value after normalization.
-        Must be a positive float between (0,1].
-
-    interpolation : str, optional (default: "nearest")
-        The interpolation method to use when selecting the value for
-        low and high quantile. Values can be "nearest" or "linear"
-
-    input_layer : str, optional (default: None)
-        The name of the layer in the AnnData object to be normalized.
-        If None, the function will use the default data layer.
-
-    new_layer_name : str, optional (default: "normalized_feature")
-        The name of the new layer where the normalized features
-        will be stored in the AnnData object.
-
-    overwrite: bool, optional (default: True)
-        If the new layer name exists in the anndata object,
-        the function will defaultly overwrite the existing table unless
-        'overwrite' is False
-
-    Returns
-    -------
-    quantiles : pandas.DataFrame
-        A DataFrame containing the quantile values calculated for every
-        feature. The DataFrame has columns representing the features and rows
-        representing the quantile values.
- """
-
-    # Perform error checks for anndata object:
-    check_table(adata, input_layer, should_exist=True)
-
-    if not overwrite:
-        check_table(adata, new_layer_name, should_exist=False)
-
-    if not isinstance(high_quantile, (int, float)):
-        raise TypeError("The high quantile should a numeric values, "
-                        f"currently get {str(type(high_quantile))}")
-
-    if not isinstance(low_quantile, (int, float)):
-        raise TypeError("The low quantile should a numeric values, "
-                        f"currently get {str(type(low_quantile))}")
-
-    if low_quantile < high_quantile:
-        if high_quantile <= 0 or high_quantile > 1:
-            raise ValueError("The high quantile value should be within"
-                             f"(0, 1], current value: {high_quantile}")
-        if low_quantile < 0 or low_quantile >= 1:
-            raise ValueError("The low quantile value should be within"
-                             f"[0, 1), current value: {low_quantile}")
-    else:
-        raise ValueError("The low quantile shoud be smaller than"
-                         "the high quantile, currently value is:\n"
-                         f"low quantile: {low_quantile}\n"
-                         f"high quantile: {high_quantile}")
-
-    if interpolation not in ["nearest", "linear"]:
-        raise ValueError("interpolation must be either 'nearest' or 'linear'"
-                         f"passed value is:{interpolation}")
-
-    dataframe = adata.to_df(layer=input_layer)
-
-    # Calculate low and high quantiles
-    quantiles = dataframe.quantile([low_quantile, high_quantile],
-                                   interpolation=interpolation)
-
-    for column in dataframe.columns:
-        # low quantile value
-        qmin = quantiles.loc[low_quantile, column]
-
-        # high quantile value
-        qmax = quantiles.loc[high_quantile, column]
-
-        # Scale column values
-        if qmax != 0:
-            dataframe[column] = dataframe[column].apply(
-                lambda x: 0 if x < qmin else (
-                    1 if x > qmax else (x - qmin) / (qmax - qmin)
-                )
-            )
-
-    # Append normalized feature to the anndata object
-    adata.layers[new_layer_name] = dataframe
-
-    return quantiles
+import numpy as np
+import scanpy as sc
+import pandas as pd
+import anndata
+import scanpy.external as sce
+from spac.utils import check_table
+
+
+def phenograph_clustering(adata, features, layer=None, k=30):
+    """
+    Calculate automatic phenotypes using phenograph.
+
+    The function will add these two attributes to `adata`:
+    `.obs["phenograph"]`
+        The assigned int64 class by phenograph
+
+    `.uns["phenograph_features"]`
+        The features used to calculate the phenograph clusters
+
+    Parameters
+    ----------
+    adata : anndata.AnnData
+       The AnnData object.
+
+    features : list of str
+        The variables that would be included in creating the phenograph
+        clusters.
+
+    layer : str
+        The layer to be used in calculating the phengraph clusters.
+
+    k : int
+        The number of nearest neighbor to be used in creating the graph.
+    """
+
+    if not isinstance(adata, sc.AnnData):
+        raise TypeError("`adata` must be of type anndata.AnnData")
+
+    if (not isinstance(features, list) or
+            not all(isinstance(feature, str) for feature in features)):
+        raise TypeError("`features` must be a list of strings")
+
+    if layer is not None and layer not in adata.layers.keys():
+        raise ValueError(f"`{layer}` not found in `adata.layers`. "
+                         f"Available layers are {list(adata.layers.keys())}")
+
+    if not isinstance(k, int) or k <= 0:
+        raise ValueError("`k` must be a positive integer")
+
+    if not all(feature in adata.var_names for feature in features):
+        raise ValueError("One or more of the `features` are not in "
+                         "`adata.var_names`")
+
+    if layer is not None:
+        phenograph_df = adata.to_df(layer=layer)[features]
+    else:
+        phenograph_df = adata.to_df()[features]
+
+    phenograph_out = sce.tl.phenograph(phenograph_df,
+                                       clustering_algo="louvain",
+                                       k=k)
+
+    adata.obs["phenograph"] = pd.Categorical(phenograph_out[0])
+    adata.uns["phenograph_features"] = features
+
+
+def tsne(adata, layer=None, **kwargs):
+    """
+    Perform t-SNE transformation on specific layer information.
+
+    Parameters
+    ----------
+    adata : anndata.AnnData
+       The AnnData object.
+    layer : str
+        Layer for phenograph cluster calculation.
+    **kwargs
+        Parameters for scanpy.tl.tsne function.
+
+    Returns
+    -------
+    adata : anndata.AnnData
+        Updated AnnData object with t-SNE coordinates.
+    """
+    # If a layer is provided, it's transferred to 'obsm' for t-SNE computation
+    # in scanpy.tl.tsne, which defaults to using the 'X' data matrix if not.
+
+    if not isinstance(adata, anndata.AnnData):
+        raise ValueError("adata must be an AnnData object.")
+
+    if layer is not None:
+        if layer not in adata.layers:
+            raise ValueError(f"Layer '{layer}' not found in adata.layers.")
+
+        tsne_obsm_name = layer + "_tsne"
+        X_tsne = adata.to_df(layer=layer)
+        adata.obsm[tsne_obsm_name] = X_tsne
+    else:
+        tsne_obsm_name = None
+
+    sc.tl.tsne(adata, use_rep=tsne_obsm_name, random_state=7)
+
+    return adata
+
+
+def UMAP(
+        adata,
+        n_neighbors=15,
+        n_pcs=30,
+        min_dist=0.1,
+        spread=1.0,
+        n_components=2,
+        random_state=42,
+        layer=None):
+    """
+    Perform UMAP analysis on specific layer information.
+
+    Parameters
+    ----------
+    adata : AnnData
+        Annotated data matrix.
+    n_neighbors : int, default=15
+        Number of neighbors for neighborhood graph.
+    n_pcs : int, default=30
+        Number of principal components.
+    min_dist : float, default=0.1
+        Minimum distance between points in UMAP.
+    spread : float, default=1.0
+        Spread of UMAP embedding.
+    n_components : int, default=2
+        Number of components in UMAP embedding.
+    random_state : int, default=42
+        Seed for random number generation.
+    layer : str, optional
+        Layer of the AnnData object to perform UMAP on.
+
+    Returns
+    -------
+    adata : anndata.AnnData
+        Updated AnnData object with UMAP coordinates.
+    """
+
+    # Use utility function to check if the layer exists in adata.layers
+    check_table(adata, tables=layer)
+
+    if layer is not None:
+        use_rep = layer + "_umap"
+        X_umap = adata.layers[layer]
+        adata.obsm[use_rep] = X_umap
+    else:
+        use_rep = 'X'
+
+    # Compute the neighborhood graph
+    sc.pp.neighbors(
+        adata,
+        n_neighbors=n_neighbors,
+        n_pcs=n_pcs,
+        use_rep=use_rep,
+        random_state=random_state
+    )
+
+    # Embed the neighborhood graph using UMAP
+    sc.tl.umap(
+        adata,
+        min_dist=min_dist,
+        spread=spread,
+        n_components=n_components,
+        random_state=random_state
+    )
+
+    return adata
+
+
+def batch_normalize(adata, annotation, layer, method="median", log=False):
+    """
+    Adjust the features of every marker using a normalization method.
+
+    The normalization methods are summarized here:
+    https://www.ncbi.nlm.nih.gov/pmc/articles/PMC8723144/
+    Adds the normalized values in
+    `.layers[`layer`]`
+
+    Parameters
+    ----------
+    adata : anndata.AnnData
+         The AnnData object.
+
+    annotation: str
+        The name of the annotation in `adata` to define batches.
+
+    layer : str
+        The name of the new layer to add to the anndata object.
+
+    method : {"median", "Q50", "Q75}
+        The normlalization method to use.
+
+    log : bool, default False
+        If True, take the log2 of features before normalization.
+
+    """
+    allowed_methods = ["median", "Q50", "Q75"]
+    regions = adata.obs[annotation].unique().tolist()
+    original = adata.to_df()
+
+    if log:
+        original = np.log2(1+original)
+
+    if method == "median" or method == "Q50":
+        all_regions_quantile = original.quantile(q=0.5)
+    elif method == "Q75":
+        all_regions_quantile = original.quantile(q=0.75)
+    else:
+        raise Exception(
+            "Unsupported normalization {0}, allowed methods = {1]",
+            method, allowed_methods)
+
+    # Place holder for normalized dataframes per region
+    new_df_list = []
+    for region in regions:
+        region_cells = original[adata.obs[annotation] == region]
+
+        if method == "median":
+            region_median = region_cells.quantile(q=0.5)
+            new_features = region_cells + \
+                (all_regions_quantile - region_median)
+
+        if method == "Q50":
+            region_median = region_cells.quantile(q=0.5)
+            new_features = (region_cells
+                            * all_regions_quantile
+                            / region_median)
+
+        if method == "Q75":
+            region_75quantile = region_cells.quantile(q=0.75)
+            new_features = (region_cells
+                            * all_regions_quantile
+                            / region_75quantile)
+
+        new_df_list.append(new_features)
+
+    new_df = pd.concat(new_df_list)
+    adata.layers[layer] = new_df
+
+
+def rename_labels(adata, src_annotation, dest_annotation, mappings):
+    """
+    Rename labels in a given annotation in an AnnData object based on a
+    provided dictionary. This function creates a new annotation column.
+
+    Parameters
+    ----------
+    adata : anndata.AnnData
+        The AnnData object.
+    src_annotation : str
+        Name of the column in adata.obs containing the original
+        labels of the source annotation.
+    dest_annotation : str
+        The name of the new column to be created in the AnnData object
+        containing the renamed labels.
+    mappings : dict
+        A dictionary mapping the original annotation labels to
+        the new labels.
+
+    Returns
+    -------
+    adata : anndata.AnnData
+        The updated Anndata object with the new column containing the
+        renamed labels.
+
+    Examples
+    --------
+    >>> adata = your_anndata_object
+    >>> src_annotation = "phenograph"
+    >>> mappings = {
+    ...     "0": "group_8",
+    ...     "1": "group_2",
+    ...     "2": "group_6",
+    ...     # ...
+    ...     "37": "group_5",
+    ... }
+    >>> dest_annotation = "renamed_annotations"
+    >>> adata = rename_annotations(
+    ...     adata, src_annotation, dest_annotation, mappings)
+    """
+
+    # Check if the source annotation exists in the AnnData object
+    if src_annotation not in adata.obs.columns:
+        raise ValueError(
+            f"Source annotation '{src_annotation}' not found in the "
+            "AnnData object."
+        )
+
+    # Get the unique values of the source annotation
+    unique_values = adata.obs[src_annotation].unique()
+
+    # Convert the keys in mappings to the same data type as the unique values
+    mappings = {
+        type(unique_values[0])(key): value
+        for key, value in mappings.items()
+    }
+
+    # Check if all keys in mappings match the unique values in the
+    # source annotation
+    if not all(key in unique_values for key in mappings.keys()):
+        raise ValueError(
+            "All keys in the mappings dictionary should match the unique "
+            "values in the source annotation."
+        )
+
+    # Check if the destination annotation already exists in the AnnData object
+    if dest_annotation in adata.obs.columns:
+        raise ValueError(
+            f"Destination annotation '{dest_annotation}' already exists "
+            "in the AnnData object."
+        )
+
+    # Create a new column in adata.obs with the updated annotation labels
+    adata.obs[dest_annotation] = (
+        adata.obs[src_annotation]
+        .map(mappings)
+        .astype("category")
+    )
+
+    # Ensure that all categories are covered
+    if adata.obs[dest_annotation].isna().any():
+        raise ValueError(
+            "Not all unique values in the source annotation are "
+            "covered by the mappings. "
+            "Please ensure that the mappings cover all unique values."
+        )
+
+    return adata
+
+
+def normalize_features(
+    adata: anndata,
+    low_quantile: float = 0.02,
+    high_quantile: float = 0.98,
+    interpolation: str = "nearest",
+    input_layer: str = None,
+    new_layer_name: str = "normalized_feature",
+    overwrite: bool = True
+):
+
+    """
+    Normalize the features stored in an AnnData object.
+    Any entry lower than the value corresponding to low_quantile of the column
+    will be assigned a value of 0, and entry that are greater than
+    high_quantile value will be assigned as 1. Other entries will be normalized
+    with (values - quantile min)/(quantile max - quantile min).
+    Resulting column will have value ranged between [0, 1].
+
+    Parameters
+    ----------
+    adata : anndata.AnnData
+        An AnnData object containing the data to be normalized.
+
+    low_quantile : float, optional (default: 0.02)
+        The lower quantile to use for normalization. Determines the
+        minimum value after normalization.
+        Must be a positive float between [0,1).
+
+    high_quantile : float, optional (default: 0.02)
+        The higher quantile to use for normalization. Determines the
+        maximum value after normalization.
+        Must be a positive float between (0,1].
+
+    interpolation : str, optional (default: "nearest")
+        The interpolation method to use when selecting the value for
+        low and high quantile. Values can be "nearest" or "linear"
+
+    input_layer : str, optional (default: None)
+        The name of the layer in the AnnData object to be normalized.
+        If None, the function will use the default data layer.
+
+    new_layer_name : str, optional (default: "normalized_feature")
+        The name of the new layer where the normalized features
+        will be stored in the AnnData object.
+
+    overwrite: bool, optional (default: True)
+        If the new layer name exists in the anndata object,
+        the function will defaultly overwrite the existing table unless
+        'overwrite' is False
+
+    Returns
+    -------
+    quantiles : pandas.DataFrame
+        A DataFrame containing the quantile values calculated for every
+        feature. The DataFrame has columns representing the features and rows
+        representing the quantile values.
+ """
+
+    # Perform error checks for anndata object:
+    check_table(adata, input_layer, should_exist=True)
+
+    if not overwrite:
+        check_table(adata, new_layer_name, should_exist=False)
+
+    if not isinstance(high_quantile, (int, float)):
+        raise TypeError("The high quantile should a numeric values, "
+                        f"currently get {str(type(high_quantile))}")
+
+    if not isinstance(low_quantile, (int, float)):
+        raise TypeError("The low quantile should a numeric values, "
+                        f"currently get {str(type(low_quantile))}")
+
+    if low_quantile < high_quantile:
+        if high_quantile <= 0 or high_quantile > 1:
+            raise ValueError("The high quantile value should be within"
+                             f"(0, 1], current value: {high_quantile}")
+        if low_quantile < 0 or low_quantile >= 1:
+            raise ValueError("The low quantile value should be within"
+                             f"[0, 1), current value: {low_quantile}")
+    else:
+        raise ValueError("The low quantile shoud be smaller than"
+                         "the high quantile, currently value is:\n"
+                         f"low quantile: {low_quantile}\n"
+                         f"high quantile: {high_quantile}")
+
+    if interpolation not in ["nearest", "linear"]:
+        raise ValueError("interpolation must be either 'nearest' or 'linear'"
+                         f"passed value is:{interpolation}")
+
+    dataframe = adata.to_df(layer=input_layer)
+
+    # Calculate low and high quantiles
+    quantiles = dataframe.quantile([low_quantile, high_quantile],
+                                   interpolation=interpolation)
+
+    for column in dataframe.columns:
+        # low quantile value
+        qmin = quantiles.loc[low_quantile, column]
+
+        # high quantile value
+        qmax = quantiles.loc[high_quantile, column]
+
+        # Scale column values
+        if qmax != 0:
+            dataframe[column] = dataframe[column].apply(
+                lambda x: 0 if x < qmin else (
+                    1 if x > qmax else (x - qmin) / (qmax - qmin)
+                )
+            )
+
+    # Append normalized feature to the anndata object
+    adata.layers[new_layer_name] = dataframe
+
+    return quantiles