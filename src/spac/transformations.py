--- conflicted
+++ resolved
@@ -1,269 +1,222 @@
-import numpy as np
-import scanpy as sc
-import pandas as pd
-import scanpy.external as sce
-
-
-def phenograph_clustering(adata, features, layer, k=30):
-    """
-    Calculate automatic phenotypes using phenograph.
-
-    The function will add these two attributes to `adata`:
-    `.obs["phenograph"]`
-        The assigned int64 class by phenograph
-
-    `.uns["phenograph_features"]`
-        The features used to calculate the phenograph clusters
-
-
-    Parameters
-    ----------
-    adata : anndata.AnnData
-       The AnnData object.
-
-    features : list of str
-        The variables that would be included in creating the phenograph
-        clusters.
-
-    layer : str
-        The layer to be used in calculating the phengraph clusters.
-
-    k : int
-        The number of nearest neighbor to be used in creating the graph.
-
-    """
-    phenograph_df = adata.to_df(layer=layer)[features]
-    phenograph_out = sce.tl.phenograph(
-        phenograph_df,
-        clustering_algo="louvain",
-        k=k)
-
-    adata.obs["phenograph"] = pd.Categorical(phenograph_out[0])
-    adata.uns["phenograph_features"] = features
-
-
-def tsne(adata, layer=None):
-    """
-    Plot t-SNE from a specific layer information.
-
-    Parameters
-    ----------
-    adata : anndatra.AnnData
-       The AnnData object.
-
-    layer : str
-        The layer to be used in calculating the phengraph clusters.
-    """
-    # As scanpy.tl.tsne works on either X, obsm, or PCA, then I will copy the
-    # layer data to an obsm if it is not the default X
-    if layer is not None:
-        X_tsne = adata.to_df(layer=layer)
-        tsne_obsm_name = layer + "_tsne"
-        adata.obsm[tsne_obsm_name] = X_tsne
-    else:
-        tsne_obsm_name = None
-
-    sc.tl.tsne(adata, use_rep=tsne_obsm_name, random_state=7)
-
-
-def batch_normalize(adata, obs, layer, method="median", log=False):
-    """
-    Adjust the intensity of every marker using a normalization method.
-
-    The normalization methods are summarized here:
-    https://www.ncbi.nlm.nih.gov/pmc/articles/PMC8723144/
-    Adds the normalized values in
-    `.layers[`layer`]`
-
-    Parameters
-    ----------
-    adata : anndata.AnnData
-         The AnnData object.
-
-    obs: str
-        The name of the observation in `adata` to define batches.
-
-    layer : str
-        The name of the new layer to add to the anndata object.
-
-    method : {"median", "Q50", "Q75}
-        The normlalization method to use.
-
-    log : bool, default False
-        If True, take the log2 of intensities before normalization.
-
-    """
-    allowed_methods = ["median", "Q50", "Q75"]
-    regions = adata.obs[obs].unique().tolist()
-    original = adata.to_df()
-
-    if log:
-        original = np.log2(1+original)
-
-    if method == "median" or method == "Q50":
-        all_regions_quantile = original.quantile(q=0.5)
-    elif method == "Q75":
-        all_regions_quantile = original.quantile(q=0.75)
-    else:
-        raise Exception(
-            "Unsupported normalization {0}, allowed methods = {1]",
-            method, allowed_methods)
-
-    # Place holder for normalized dataframes per region
-    new_df_list = []
-    for region in regions:
-        region_cells = original[adata.obs[obs] == region]
-
-        if method == "median":
-            region_median = region_cells.quantile(q=0.5)
-            new_intensities = region_cells + \
-                (all_regions_quantile - region_median)
-
-        if method == "Q50":
-            region_median = region_cells.quantile(q=0.5)
-            new_intensities = (region_cells
-                               * all_regions_quantile
-                               / region_median)
-
-        if method == "Q75":
-            region_75quantile = region_cells.quantile(q=0.75)
-            new_intensities = (region_cells
-                               * all_regions_quantile
-                               / region_75quantile)
-
-        new_df_list.append(new_intensities)
-
-    new_df = pd.concat(new_df_list)
-    adata.layers[layer] = new_df
-
-
-<<<<<<< HEAD
-def rename_clustering(adata, column,
-                      new_phenotypes,
-                      new_column_name="renamed_clusters"):
-    """
-    Rename and group clusters in an AnnData object based on the
-    provideddictionary, keeping the original observation column.
-=======
-def rename_observations(adata, src_observation, dest_observation, mappings):
-    """
-    Rename observations in an AnnData object based on a provided dictionary.
-    This function creates a new observation column.
->>>>>>> 8c514928
-
-    Parameters
-    ----------
-    adata : anndata.AnnData
-        The AnnData object.
-<<<<<<< HEAD
-    column : str
-        Name of the column in adata.obs containing
-        the original cluster labels.
-    new_phenotypes : dict
-        A dictionary mapping the original cluster names
-        to the new phenotype names.
-    new_column_name : str, optional, default: "renamed_clusters"
-=======
-    src_observation : str
-        Name of the column in adata.obs containing the original
-        observation labels.
-    dest_observation : str
->>>>>>> 8c514928
-        The name of the new column to be created in the AnnData object
-        containing the renamed observation labels.
-    mappings : dict
-        A dictionary mapping the original observation labels to
-        the new labels.
-
-    Returns
-    -------
-    adata : anndata.AnnData
-<<<<<<< HEAD
-        The updated Anndata object with the new column containing the renamed
-        cluster labels.
-    """
-
-=======
-        The updated Anndata object with the new column containing the
-        renamed observation labels.
-
-    Examples
-    --------
-    >>> adata = your_anndata_object
-    >>> src_observation = "phenograph"
-    >>> mappings = {
-    ...     "0": "group_8",
-    ...     "1": "group_2",
-    ...     "2": "group_6",
-    ...     # ...
-    ...     "37": "group_5",
-    ... }
-    >>> dest_observation = "renamed_observations"
-    >>> adata = rename_observations(
-    ...     adata, src_observation, dest_observation, mappings)
->>>>>>> 8c514928
-    """
-
-    # Check if the source observation exists in the AnnData object
-    if src_observation not in adata.obs.columns:
-        raise ValueError(
-            f"Source observation '{src_observation}' not found in the "
-            "AnnData object."
-        )
-
-    # Get the unique values of the source observation
-    unique_values = adata.obs[src_observation].unique()
-
-<<<<<<< HEAD
-    # Convert the keys in new_phenotypes to the same data type as the unique
-    # values in the observation column
-    new_phenotypes = {
-        type(unique_values[0])(key): value
-        for key, value in new_phenotypes.items()
-    }
-
-    # Check if all keys in new_phenotypes are present in the unique values of
-    # the observation column
-    if not all(key in unique_values for key in new_phenotypes.keys()):
-        error_message = "All keys in the new_phenotypes dictionary " + \
-                        "should match the unique values in " + \
-                        "the observation column."
-
-        raise ValueError(error_message)
-
-    # Create a new column in adata.obs with the updated cluster names
-    adata.obs[new_column_name] = adata.obs[column].map(new_phenotypes)\
-        .fillna(adata.obs[column]).astype("category")
-
-=======
-    # Convert the keys in mappings to the same data type as the unique values
-    mappings = {
-        type(unique_values[0])(key): value
-        for key, value in mappings.items()
-    }
-
-    # Check if all keys in mappings match the unique values in the
-    # source observation
-    if not all(key in unique_values for key in mappings.keys()):
-        raise ValueError(
-            "All keys in the mappings dictionary should match the unique "
-            "values in the source observation."
-        )
-
-    # Check if the destination observation already exists in the AnnData object
-    if dest_observation in adata.obs.columns:
-        raise ValueError(
-            f"Destination observation '{dest_observation}' already exists "
-            "in the AnnData object."
-        )
-
-    # Create a new column in adata.obs with the updated observation labels
-    adata.obs[dest_observation] = (
-        adata.obs[src_observation]
-        .map(mappings)
-        .fillna(adata.obs[src_observation])
-        .astype("category")
-    )
-
->>>>>>> 8c514928
-    return adata
+import numpy as np
+import scanpy as sc
+import pandas as pd
+import scanpy.external as sce
+
+
+def phenograph_clustering(adata, features, layer, k=30):
+    """
+    Calculate automatic phenotypes using phenograph.
+
+    The function will add these two attributes to `adata`:
+    `.obs["phenograph"]`
+        The assigned int64 class by phenograph
+
+    `.uns["phenograph_features"]`
+        The features used to calculate the phenograph clusters
+
+
+    Parameters
+    ----------
+    adata : anndata.AnnData
+       The AnnData object.
+
+    features : list of str
+        The variables that would be included in creating the phenograph
+        clusters.
+
+    layer : str
+        The layer to be used in calculating the phengraph clusters.
+
+    k : int
+        The number of nearest neighbor to be used in creating the graph.
+
+    """
+    phenograph_df = adata.to_df(layer=layer)[features]
+    phenograph_out = sce.tl.phenograph(
+        phenograph_df,
+        clustering_algo="louvain",
+        k=k)
+
+    adata.obs["phenograph"] = pd.Categorical(phenograph_out[0])
+    adata.uns["phenograph_features"] = features
+
+
+def tsne(adata, layer=None):
+    """
+    Plot t-SNE from a specific layer information.
+
+    Parameters
+    ----------
+    adata : anndatra.AnnData
+       The AnnData object.
+
+    layer : str
+        The layer to be used in calculating the phengraph clusters.
+    """
+    # As scanpy.tl.tsne works on either X, obsm, or PCA, then I will copy the
+    # layer data to an obsm if it is not the default X
+    if layer is not None:
+        X_tsne = adata.to_df(layer=layer)
+        tsne_obsm_name = layer + "_tsne"
+        adata.obsm[tsne_obsm_name] = X_tsne
+    else:
+        tsne_obsm_name = None
+
+    sc.tl.tsne(adata, use_rep=tsne_obsm_name, random_state=7)
+
+
+def batch_normalize(adata, obs, layer, method="median", log=False):
+    """
+    Adjust the intensity of every marker using a normalization method.
+
+    The normalization methods are summarized here:
+    https://www.ncbi.nlm.nih.gov/pmc/articles/PMC8723144/
+    Adds the normalized values in
+    `.layers[`layer`]`
+
+    Parameters
+    ----------
+    adata : anndata.AnnData
+         The AnnData object.
+
+    obs: str
+        The name of the observation in `adata` to define batches.
+
+    layer : str
+        The name of the new layer to add to the anndata object.
+
+    method : {"median", "Q50", "Q75}
+        The normlalization method to use.
+
+    log : bool, default False
+        If True, take the log2 of intensities before normalization.
+
+    """
+    allowed_methods = ["median", "Q50", "Q75"]
+    regions = adata.obs[obs].unique().tolist()
+    original = adata.to_df()
+
+    if log:
+        original = np.log2(1+original)
+
+    if method == "median" or method == "Q50":
+        all_regions_quantile = original.quantile(q=0.5)
+    elif method == "Q75":
+        all_regions_quantile = original.quantile(q=0.75)
+    else:
+        raise Exception(
+            "Unsupported normalization {0}, allowed methods = {1]",
+            method, allowed_methods)
+
+    # Place holder for normalized dataframes per region
+    new_df_list = []
+    for region in regions:
+        region_cells = original[adata.obs[obs] == region]
+
+        if method == "median":
+            region_median = region_cells.quantile(q=0.5)
+            new_intensities = region_cells + \
+                (all_regions_quantile - region_median)
+
+        if method == "Q50":
+            region_median = region_cells.quantile(q=0.5)
+            new_intensities = (region_cells
+                               * all_regions_quantile
+                               / region_median)
+
+        if method == "Q75":
+            region_75quantile = region_cells.quantile(q=0.75)
+            new_intensities = (region_cells
+                               * all_regions_quantile
+                               / region_75quantile)
+
+        new_df_list.append(new_intensities)
+
+    new_df = pd.concat(new_df_list)
+    adata.layers[layer] = new_df
+
+
+def rename_observations(adata, src_observation, dest_observation, mappings):
+    """
+    Rename observations in an AnnData object based on a provided dictionary.
+    This function creates a new observation column.
+
+    Parameters
+    ----------
+    adata : anndata.AnnData
+        The AnnData object.
+    src_observation : str
+        Name of the column in adata.obs containing the original
+        observation labels.
+    dest_observation : str
+        The name of the new column to be created in the AnnData object
+        containing the renamed observation labels.
+    mappings : dict
+        A dictionary mapping the original observation labels to
+        the new labels.
+
+    Returns
+    -------
+    adata : anndata.AnnData
+        The updated Anndata object with the new column containing the
+        renamed observation labels.
+
+    Examples
+    --------
+    >>> adata = your_anndata_object
+    >>> src_observation = "phenograph"
+    >>> mappings = {
+    ...     "0": "group_8",
+    ...     "1": "group_2",
+    ...     "2": "group_6",
+    ...     # ...
+    ...     "37": "group_5",
+    ... }
+    >>> dest_observation = "renamed_observations"
+    >>> adata = rename_observations(
+    ...     adata, src_observation, dest_observation, mappings)
+    """
+
+    # Check if the source observation exists in the AnnData object
+    if src_observation not in adata.obs.columns:
+        raise ValueError(
+            f"Source observation '{src_observation}' not found in the "
+            "AnnData object."
+        )
+
+    # Get the unique values of the source observation
+    unique_values = adata.obs[src_observation].unique()
+
+    # Convert the keys in mappings to the same data type as the unique values
+    mappings = {
+        type(unique_values[0])(key): value
+        for key, value in mappings.items()
+    }
+
+    # Check if all keys in mappings match the unique values in the
+    # source observation
+    if not all(key in unique_values for key in mappings.keys()):
+        raise ValueError(
+            "All keys in the mappings dictionary should match the unique "
+            "values in the source observation."
+        )
+
+    # Check if the destination observation already exists in the AnnData object
+    if dest_observation in adata.obs.columns:
+        raise ValueError(
+            f"Destination observation '{dest_observation}' already exists "
+            "in the AnnData object."
+        )
+
+    # Create a new column in adata.obs with the updated observation labels
+    adata.obs[dest_observation] = (
+        adata.obs[src_observation]
+        .map(mappings)
+        .fillna(adata.obs[src_observation])
+        .astype("category")
+    )
+
+    return adata
+
+