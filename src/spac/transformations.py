--- conflicted
+++ resolved
@@ -1,1171 +1,1061 @@
-import numpy as np
-import scanpy as sc
-import pandas as pd
-import anndata
-import warnings
-import logging
-import scanpy.external as sce
-from spac.utils import check_table, check_annotation, check_feature
-from scipy import stats
-import umap as umap_lib
-from scipy.sparse import issparse
-from typing import List, Union, Optional
-<<<<<<< HEAD
-=======
-from numpy.lib import NumpyVersion
->>>>>>> 038c926d
-
-
-# Configure logging
-logging.basicConfig(level=logging.INFO,
-                    format='SPAC:%(asctime)s - %(levelname)s - %(message)s')
-
-logger = logging.getLogger(__name__)
-
-
-def phenograph_clustering(
-        adata,
-        features,
-        layer=None,
-        k=50,
-        seed=None,
-        output_annotation="phenograph",
-        associated_table=None,
-        **kwargs):
-    """
-    Calculate automatic phenotypes using phenograph.
-
-    The function will add these two attributes to `adata`:
-    `.obs["phenograph"]`
-        The assigned int64 class by phenograph
-
-    `.uns["phenograph_features"]`
-        The features used to calculate the phenograph clusters
-
-    Parameters
-    ----------
-    adata : anndata.AnnData
-       The AnnData object.
-
-    features : list of str
-        The variables that would be included in creating the phenograph
-        clusters.
-
-    layer : str, optional
-        The layer to be used in calculating the phengraph clusters.
-
-    k : int, optional
-        The number of nearest neighbor to be used in creating the graph.
-
-    seed : int, optional
-        Random seed for reproducibility.
-
-    output_annotation : str, optional
-        The name of the output layer where the clusters are stored.
-
-    associated_table : str, optional
-        If set, use the corresponding key `adata.obsm` to calcuate the
-        Phenograph. Takes priority over the layer argument.
-
-
-    Returns
-    -------
-    adata : anndata.AnnData
-        Updated AnnData object with the phenograph clusters
-        stored in `adata.obs[output_annotation]`
-    """
-
-    _validate_transformation_inputs(
-        adata=adata,
-        layer=layer,
-        associated_table=associated_table,
-        features=features
-    )
-
-    if not isinstance(k, int) or k <= 0:
-        raise ValueError("`k` must be a positive integer")
-
-    if seed is not None:
-        np.random.seed(seed)
-
-    data = _select_input_features(
-        adata=adata,
-        layer=layer,
-        associated_table=associated_table,
-        features=features
-    )
-
-    phenograph_out = sce.tl.phenograph(data,
-                                       clustering_algo="leiden",
-                                       k=k,
-                                       seed=seed,
-                                       **kwargs)
-
-    adata.obs[output_annotation] = pd.Categorical(phenograph_out[0])
-    adata.uns["phenograph_features"] = features
-
-
-def get_cluster_info(adata, annotation, features=None, layer=None):
-    """
-    Retrieve information about clusters based on specific annotation.
-
-    Parameters
-    ----------
-    adata : anndata.AnnData
-        The AnnData object.
-    annotation : str
-        Annotation in adata.obs for cluster info.
-    features : list of str, optional
-        Features (e.g., markers) for cluster metrics.
-        Defaults to all features in adata.var_names.
-    layer : str, optional
-        The layer to be used in the aggregate summaries.
-        If None, uses adata.X.
-
-    Returns
-    -------
-    pd.DataFrame
-        DataFrame with metrics for each cluster including the percentage of
-        each cluster to the whole sample.
-    """
-
-    # Use utility functions for input validation
-    check_annotation(adata, annotations=annotation)
-    if features is None:
-        features = list(adata.var_names)
-    else:
-        check_feature(adata, features=features)
-    if layer:
-        check_table(adata, tables=layer)
-
-    # Convert data matrix or specified layer to DataFrame directly
-    if layer:
-        data_df = adata.to_df(layer=layer)
-    else:
-        data_df = adata.to_df()
-
-    # Count cells in each cluster
-    cluster_counts = adata.obs[annotation].value_counts().reset_index()
-    cluster_counts.columns = [annotation, "Number of Cells"]
-
-    # Calculate the percentage of cells in each cluster
-    total_cells = adata.obs.shape[0]
-    cluster_counts['Percentage'] = (
-        cluster_counts['Number of Cells'] / total_cells
-    ) * 100
-
-    # Initialize DataFrame for cluster metrics
-    cluster_metrics = pd.DataFrame({annotation: cluster_counts[annotation]})
-
-    # Add cluster annotation
-    data_df[annotation] = adata.obs[annotation].values
-
-    # Calculate statistics for each feature in each cluster
-    for feature in features:
-        grouped = data_df.groupby(annotation)[feature]\
-                            .agg(["mean", "median"])\
-                            .reset_index()
-        grouped.columns = [
-            f"{col}_{feature}" if col != annotation else annotation
-            for col in grouped.columns
-        ]
-        cluster_metrics = cluster_metrics.merge(
-            grouped, on=annotation, how="left"
-        )
-
-    # Merge cluster counts and percentage
-    cluster_metrics = pd.merge(
-        cluster_metrics, cluster_counts,
-        on=annotation, how="left"
-    )
-
-    return cluster_metrics
-
-
-def tsne(adata, layer=None, **kwargs):
-    """
-    Perform t-SNE transformation on specific layer information.
-
-    Parameters
-    ----------
-    adata : anndata.AnnData
-       The AnnData object.
-    layer : str
-        Layer for phenograph cluster calculation.
-    **kwargs
-        Parameters for scanpy.tl.tsne function.
-
-    Returns
-    -------
-    adata : anndata.AnnData
-        Updated AnnData object with t-SNE coordinates.
-    """
-    # If a layer is provided, it's transferred to 'obsm' for t-SNE computation
-    # in scanpy.tl.tsne, which defaults to using the 'X' data matrix if not.
-
-    if not isinstance(adata, anndata.AnnData):
-        raise ValueError("adata must be an AnnData object.")
-
-    if layer is not None:
-        if layer not in adata.layers:
-            raise ValueError(f"Layer '{layer}' not found in adata.layers.")
-
-        tsne_obsm_name = layer + "_tsne"
-        X_tsne = adata.to_df(layer=layer)
-        adata.obsm[tsne_obsm_name] = X_tsne
-    else:
-        tsne_obsm_name = None
-
-    sc.tl.tsne(adata, use_rep=tsne_obsm_name, random_state=7)
-
-    return adata
-
-
-def run_umap(
-        adata,
-        n_neighbors=75,
-        min_dist=0.1,
-        n_components=2,
-        metric='euclidean',
-        random_state=0,
-        transform_seed=42,
-        layer=None,
-        output_derived_feature='X_umap',
-        associated_table=None,
-        **kwargs
-):
-    """
-    Perform UMAP analysis on the specific layer of the AnnData object
-    or the default data.
-
-    Parameters
-    ----------
-    adata : AnnData
-        Annotated data matrix.
-    n_neighbors : int, default=75
-        Number of neighbors to consider when constructing the UMAP. This
-        influences the balance between preserving local and global structures
-        in the data.
-    min_dist : float, default=0.1
-        Minimum distance between points in the UMAP space. Controls how
-        tightly the embedding is allowed to compress points together.
-    n_components : int, default=2
-        Number of dimensions for embedding.
-    metric : str, optional
-        Metric to compute distances in high dimensional space.
-        Check `https://umap-learn.readthedocs.io/en/latest/api.html` for
-        options. The default is 'euclidean'.
-    random_state : int, default=0
-        Seed used by the random number generator(RNG) during UMAP fitting.
-    transform_seed : int, default=42
-        RNG seed during UMAP transformation.
-    layer : str, optional
-        Layer of AnnData object for UMAP. Defaults to `adata.X`.
-    output_derived_feature : str, default='X_umap'
-        The name of the column in adata.obsm that will contain the
-        umap coordinates.
-    associated_table : str, optional
-        If set, use the corresponding key `adata.obsm` to calcuate the
-        UMAP. Takes priority over the layer argument.
-
-    Returns
-    -------
-    adata : anndata.AnnData
-        Updated AnnData object with UMAP coordinates stored in the `obsm`
-        attribute. The key for the UMAP embedding in `obsm` is "X_umap" by
-        default.
-    """
-
-    _validate_transformation_inputs(
-        adata=adata,
-        layer=layer,
-        associated_table=associated_table
-    )
-
-    data = _select_input_features(
-        adata=adata,
-        layer=layer,
-        associated_table=associated_table
-    )
-
-    # Convert data to pandas DataFrame for better memory handling
-    data = pd.DataFrame(data.astype(np.float32))
-
-    # Create and configure the UMAP model
-    umap_model = umap_lib.UMAP(
-        n_neighbors=n_neighbors,
-        min_dist=min_dist,
-        n_components=n_components,
-        metric=metric,
-        low_memory=True,
-        random_state=random_state,
-        transform_seed=transform_seed,
-        **kwargs
-    )
-
-    # Fit and transform the data with the UMAP model
-    embedding = umap_model.fit_transform(data)
-
-    # Store the UMAP coordinates back into the AnnData object under the
-    # output_derived_feature key
-    adata.obsm[output_derived_feature] = embedding
-
-    return adata
-
-
-def _validate_transformation_inputs(
-        adata: anndata,
-        layer: Optional[str] = None,
-        associated_table: Optional[str] = None,
-        features: Optional[Union[List[str], str]] = None
-        ) -> None:
-    """
-    Validate inputs for transformation functions.
-<<<<<<< HEAD
-
-    Parameters
-    ----------
-    adata : AnnData
-        Annotated data matrix.
-    layer : str, optional
-        Name of the layer in `adata` to use for transformation.
-    associated_table : str, optional
-        Name of the key in `obsm` that contains the numpy array.
-    features : list of str or str, optional
-        Names of features to use for transformation.
-
-    Raises
-    ------
-    ValueError
-        If both `associated_table` and `layer` are specified.
-    """
-
-    if associated_table is not None and layer is not None:
-        raise ValueError("Cannot specify both"
-                         f" 'associated table':'{associated_table}'"
-                         f" and 'table':'{layer}'. Please choose one.")
-
-    if associated_table is not None:
-        check_table(adata=adata,
-                    tables=associated_table,
-                    should_exist=True,
-                    associated_table=True)
-    else:
-        check_table(adata=adata,
-                    tables=layer)
-
-    if features is not None:
-        check_feature(adata, features=features)
-
-
-def _select_input_features(adata: anndata,
-                           layer: str = None,
-                           associated_table: str = None,
-                           features: Optional[Union[str, List[str]]] = None,
-
-                           ) -> np.ndarray:
-    """
-    Selects the numpy array to be used as input for transformations
-
-    Parameters
-    ----------
-    adata : AnnData
-        Annotated data matrix.
-    layer : str, optional
-        Layer of AnnData object for UMAP. Defaults to `None`.
-    associated_table : str, optional
-        Name of the key in `adata.obsm` that contains the numpy array.
-        Defaults to `None`.
-    features : str or List[str], optional
-        Names of the features to select from layer. If None, all features are
-        selected. Defaults to None.
-
-    Returns
-    -------
-    np.ndarray
-        The selected numpy array.
-
-=======
-
-    Parameters
-    ----------
-    adata : AnnData
-        Annotated data matrix.
-    layer : str, optional
-        Name of the layer in `adata` to use for transformation.
-    associated_table : str, optional
-        Name of the key in `obsm` that contains the numpy array.
-    features : list of str or str, optional
-        Names of features to use for transformation.
-
-    Raises
-    ------
-    ValueError
-        If both `associated_table` and `layer` are specified.
-    """
-
-    if associated_table is not None and layer is not None:
-        raise ValueError("Cannot specify both"
-                         f" 'associated table':'{associated_table}'"
-                         f" and 'table':'{layer}'. Please choose one.")
-
-    if associated_table is not None:
-        check_table(adata=adata,
-                    tables=associated_table,
-                    should_exist=True,
-                    associated_table=True)
-    else:
-        check_table(adata=adata,
-                    tables=layer)
-
-    if features is not None:
-        check_feature(adata, features=features)
-
-
-def _select_input_features(adata: anndata,
-                           layer: str = None,
-                           associated_table: str = None,
-                           features: Optional[Union[str, List[str]]] = None,
-
-                           ) -> np.ndarray:
-    """
-    Selects the numpy array to be used as input for transformations
-
-    Parameters
-    ----------
-    adata : AnnData
-        Annotated data matrix.
-    layer : str, optional
-        Layer of AnnData object for UMAP. Defaults to `None`.
-    associated_table : str, optional
-        Name of the key in `adata.obsm` that contains the numpy array.
-        Defaults to `None`.
-    features : str or List[str], optional
-        Names of the features to select from layer. If None, all features are
-        selected. Defaults to None.
-
-    Returns
-    -------
-    np.ndarray
-        The selected numpy array.
-
->>>>>>> 038c926d
-    """
-    if associated_table is not None:
-        # Flatten the obsm numpy array before returning it
-        logger.info(f'Using the associated table:"{associated_table}"')
-        np_array = adata.obsm[associated_table]
-        return np_array.reshape(np_array.shape[0], -1)
-    else:
-        np_array = adata.layers[layer] if layer is not None else adata.X
-        logger.info(f'Using the table:"{layer}"')
-        if features is not None:
-            if isinstance(features, str):
-                features = [features]
-
-            logger.info(f'Using features:"{features}"')
-            np_array = np_array[:,
-                                [adata.var_names.get_loc(feature)
-                                 for feature in features]]
-        return np_array
-
-
-def batch_normalize(adata, annotation, output_layer,
-                    input_layer=None, method="median", log=False):
-    """
-    Adjust the features of every marker using a normalization method.
-
-    The normalization methods are summarized here:
-    https://www.ncbi.nlm.nih.gov/pmc/articles/PMC8723144/
-
-    Parameters
-    ----------
-    adata : anndata.AnnData
-         The AnnData object.
-
-    annotation: str
-        The name of the annotation in `adata` to define batches.
-
-    output_layer : str
-        The name of the new layer to add to the anndata object for storing
-        normalized data.
-
-    input_layer : str, optional
-        The name of the layer from which to read data. If None, read from `.X`.
-
-    method : {"median", "Q50", "Q75", "z-score"}, default "median"
-        The normalization method to use.
-
-    log : bool, default False
-        If True, take the log2 of features before normalization.
-        Ensure this is boolean.
-    """
-    # Use utility functions for input validation
-    check_annotation(adata, annotations=annotation)
-    if input_layer:
-        check_table(adata, tables=input_layer)
-
-    if not isinstance(log, bool):
-        logger.error("Argument 'log' must be of type bool.")
-        raise ValueError("Argument 'log' must be of type bool.")
-
-    allowed_methods = ["median", "Q50", "Q75", "z-score"]
-    if method not in allowed_methods:
-        raise ValueError(
-            f"Unsupported normalization method '{method}', "
-            f"allowed methods = {allowed_methods}"
-        )
-<<<<<<< HEAD
-
-    # Create a copy of the input layer or '.X'
-    if input_layer:
-        original = pd.DataFrame(adata.layers[input_layer],
-                                index=adata.obs.index).copy()
-    else:
-        original = pd.DataFrame(adata.X, index=adata.obs.index).copy()
-
-=======
-
-    # Create a copy of the input layer or '.X'
-    if input_layer:
-        original = pd.DataFrame(adata.layers[input_layer],
-                                index=adata.obs.index).copy()
-    else:
-        original = pd.DataFrame(adata.X, index=adata.obs.index).copy()
-
->>>>>>> 038c926d
-    # Logarithmic transformation if required
-    if log:
-        original = np.log2(1+original)
-        logger.info("Data transformed with log2")
-
-    # Initialize the batch annotation values
-    batches = adata.obs[annotation].unique().tolist()
-    if method == "median" or method == "Q50":
-        all_batch_quantile = original.quantile(q=0.5)
-        logger.info("Median for al cells: %s", all_batch_quantile)
-    elif method == "Q75":
-        all_batch_quantile = original.quantile(q=0.75)
-        logger.info("Q75 for all cells: %s", all_batch_quantile)
-    elif method == "z-score":
-        logger.info("Z-score setup is handled in batch processing loop.")
-
-    # Normalize each batch
-    for batch in batches:
-        batch_cells = original[adata.obs[annotation] == batch]
-        logger.info(f"Processing batch: {batch}, "
-                    f"original values:\n{batch_cells}")
-
-        if method == "median":
-            batch_median = batch_cells.quantile(q=0.5)
-            logger.info(f"Median for {batch}: %s", batch_median)
-            original.loc[
-                (adata.obs[annotation] == batch)
-            ] = batch_cells + (all_batch_quantile - batch_median)
-
-        elif method == "Q50":
-            batch_50quantile = batch_cells.quantile(q=0.5)
-            logger.info(f"Q50 for {batch}: %s", batch_50quantile)
-            original.loc[adata.obs[annotation] == batch] = (
-                batch_cells * all_batch_quantile / batch_50quantile
-            )
-
-        elif method == "Q75":
-            batch_75quantile = batch_cells.quantile(q=0.75)
-            logger.info(f"Q75 for {batch}: %s", batch_75quantile)
-            original.loc[adata.obs[annotation] == batch] = (
-                batch_cells * all_batch_quantile / batch_75quantile
-            )
-
-        elif method == "z-score":
-            mean = batch_cells.mean()
-            std = batch_cells.std(ddof=0)  # DataFrame.std() by default ddof=1
-            logger.info(f"mean for {batch}: %s", mean)
-            logger.info(f"std for {batch}: %s", std)
-            # Ensure std is not zero by using a minimal threshold (e.g., 1e-8)
-            std = np.maximum(std, 1e-8)
-            original.loc[adata.obs[annotation] == batch] = \
-                (batch_cells - mean) / std
-
-    # Store normalized data in the specified output layer
-    adata.layers[output_layer] = original
-    logging.info(f"Normalization completed. Data in layer '{output_layer}'.")
-
-
-def rename_annotations(adata, src_annotation, dest_annotation, mappings):
-    """
-    Rename labels in a given annotation in an AnnData object based on a
-    provided dictionary. This function modifies the adata object in-place
-    and creates a new annotation column.
-
-    Parameters
-    ----------
-    adata : anndata.AnnData
-        The AnnData object.
-    src_annotation : str
-        Name of the column in adata.obs containing the original
-        labels of the source annotation.
-    dest_annotation : str
-        The name of the new column to be created in the AnnData object
-        containing the renamed labels.
-    mappings : dict
-        A dictionary mapping the original annotation labels to
-        the new labels.
-
-    Examples
-    --------
-    >>> adata = your_anndata_object
-    >>> src_annotation = "phenograph"
-    >>> mappings = {
-    ...     "0": "group_8",
-    ...     "1": "group_2",
-    ...     "2": "group_6",
-    ...     # ...
-    ...     "37": "group_5",
-    ... }
-    >>> dest_annotation = "renamed_annotations"
-    >>> adata = rename_annotations(
-    ...     adata, src_annotation, dest_annotation, mappings)
-    """
-
-    # Use utility functions for input validation
-    check_annotation(adata, annotations=src_annotation)
-
-    # Inform the user about the data type of the original column
-    original_dtype = adata.obs[src_annotation].dtype
-    print(f"The data type of the original column '{src_annotation}' is "
-          f"{original_dtype}.")
-
-    # Convert the keys in mappings to the same data type as the unique values
-    unique_values = adata.obs[src_annotation].unique()
-    mappings = {
-        type(unique_values[0])(key): value for key, value in mappings.items()
-    }
-
-    # Identify and handle unmapped labels
-    missing_mappings = [
-        key for key in unique_values if key not in mappings.keys()
-    ]
-
-    if missing_mappings:
-        warnings.warn(
-            f"Missing mappings for the following labels: {missing_mappings}. "
-            f"They will be set to NaN in the '{dest_annotation}' column."
-        )
-        for missing in missing_mappings:
-            mappings[missing] = np.nan  # Assign NaN for missing mappings
-
-    # Create a new column based on the mappings
-    adata.obs[dest_annotation] = (
-        adata.obs[src_annotation].map(mappings).astype("category")
-    )
-
-
-def normalize_features(
-    adata,
-    low_quantile=0.02,
-    high_quantile=0.98,
-    interpolation="linear",
-    input_layer=None,
-    output_layer="normalized_feature",
-    per_batch=False,
-    annotation=None
-):
-    """
-    Normalize the features stored in an AnnData object.
-    Any entry lower than the value corresponding to low_quantile of the
-    column will be assigned a value of low_quantile, and entry that
-    are greater than high_quantile value will be assigned as the value of
-    high_quantile.
-    Other entries will be normalized with
-    (values - quantile min)/(quantile max - quantile min).
-    Resulting column will have value ranged between [0, 1].
-    """
-    # Check if the provided input_layer exists in the AnnData object
-    if input_layer is not None:
-        check_table(adata, tables=input_layer)
-
-    # Check if output_layer already exists and issue a warning if it does
-    if output_layer in adata.layers:
-        warnings.warn(
-            f"Layer '{output_layer}' already exists. It will be overwritten "
-            "with the new transformed data."
-        )
-
-    if not isinstance(high_quantile, (int, float)):
-        raise TypeError(
-            "The high quantile should be a numeric value, currently got {}"
-            .format(type(high_quantile))
-        )
-    if not isinstance(low_quantile, (int, float)):
-        raise TypeError(
-            "The low quantile should be a numeric value, currently got {}"
-            .format(type(low_quantile))
-        )
-    if low_quantile >= high_quantile:
-        raise ValueError(
-            "The low quantile should be smaller than the high quantile, "
-            "current values are: low quantile: {}, high_quantile: {}"
-            .format(low_quantile, high_quantile)
-        )
-    if high_quantile <= 0 or high_quantile > 1:
-        raise ValueError(
-            "The high quantile value should be within (0, 1], current value:"
-            " {}".format(high_quantile)
-        )
-    if low_quantile < 0 or low_quantile >= 1:
-        raise ValueError(
-            "The low quantile value should be within [0, 1), current value: {}"
-            .format(low_quantile)
-        )
-    if interpolation not in ["nearest", "linear"]:
-        raise ValueError(
-            "interpolation must be either 'nearest' or 'linear', passed value"
-            " is: {}".format(interpolation)
-        )
-
-    # Extract the data to transform
-    if input_layer is not None:
-        data_to_transform = adata.layers[input_layer]
-    else:
-        data_to_transform = adata.X
-
-    # Ensure data is in numpy array format
-    data_to_transform = (data_to_transform.toarray()
-                         if issparse(data_to_transform)
-                         else data_to_transform)
-
-    if per_batch:
-        if annotation is None:
-            raise ValueError(
-                "annotation must be provided if per_batch is True."
-            )
-        transformed_data = apply_per_batch(
-            data_to_transform, adata.obs[annotation].values,
-            method='normalize_features',
-            low_quantile=low_quantile,
-            high_quantile=high_quantile,
-            interpolation=interpolation
-        )
-    else:
-        transformed_data = normalize_features_core(
-            data_to_transform,
-            low_quantile=low_quantile,
-            high_quantile=high_quantile,
-            interpolation=interpolation
-        )
-
-    # Store the transformed data in the specified output_layer
-    adata.layers[output_layer] = pd.DataFrame(
-        transformed_data,
-        index=adata.obs_names,
-        columns=adata.var_names
-    )
-
-    return adata
-
-
-def normalize_features_core(data, low_quantile=0.02, high_quantile=0.98,
-                            interpolation='linear'):
-    """
-    Normalize the features in a numpy array.
-
-    Any entry lower than the value corresponding to low_quantile of the column
-<<<<<<< HEAD
-    will be assigned a value of low_quantile, and entry that are greater than
-=======
-    will be assigned a value of low_quantile, and entries that are greater than
->>>>>>> 038c926d
-    high_quantile value will be assigned as value of high_quantile.
-    Other entries will be normalized with
-    (values - quantile min)/(quantile max - quantile min).
-    Resulting column will have values ranged between [0, 1].
-
-    Parameters
-    ----------
-    data : np.ndarray
-        The data to be normalized.
-
-    low_quantile : float, optional (default: 0.02)
-        The lower quantile to use for normalization. Determines the
-        minimum value after normalization.
-        Must be a positive float between [0,1).
-
-    high_quantile : float, optional (default: 0.98)
-        The higher quantile to use for normalization. Determines the
-        maximum value after normalization.
-        Must be a positive float between (0,1].
-
-    interpolation: str, optional (default: "linear")
-        The interpolation method to use when selecting the value for
-        low and high quantile. Values can be "nearest" or "linear".
-
-    Returns
-    -------
-    np.ndarray
-        The normalized data.
-
-    Raises
-    ------
-    TypeError
-        If low_quantile or high_quantile are not numeric.
-    ValueError
-        If low_quantile is not less than high_quantile, or if they are
-        out of the range [0, 1] and (0, 1], respectively.
-    ValueError
-<<<<<<< HEAD
-        If method is not one of the allowed values.
-=======
-        If interpolation is not one of the allowed values.
->>>>>>> 038c926d
-    """
-    if not isinstance(high_quantile, (int, float)):
-        raise TypeError(
-            "The high quantile should be a numeric value, "
-            f"currently got {str(type(high_quantile))}")
-
-    if not isinstance(low_quantile, (int, float)):
-        raise TypeError(
-            "The low quantile should be a numeric value, "
-            f"currently got {str(type(low_quantile))}")
-
-    if low_quantile < high_quantile:
-        if high_quantile <= 0 or high_quantile > 1:
-            raise ValueError(
-                "The high quantile value should be within "
-                f"(0, 1], current value: {high_quantile}")
-        if low_quantile < 0 or low_quantile >= 1:
-            raise ValueError(
-                "The low quantile value should be within "
-                f"[0, 1), current value: {low_quantile}")
-    else:
-        raise ValueError(
-            "The low quantile should be smaller than "
-            "the high quantile, current values are:\n"
-            f"low quantile: {low_quantile}\n"
-            f"high quantile: {high_quantile}")
-
-    if interpolation not in ["nearest", "linear"]:
-        raise ValueError(
-            "Interpolation must be either 'nearest' or 'linear', "
-            f"passed value is: {interpolation}")
-
-<<<<<<< HEAD
-    # Version check for numpy
-    numpy_version = np.__version__
-    if numpy_version >= '1.22.0':
-=======
-    # Version check for numpy using NumpyVersion
-    numpy_version = np.__version__
-    if NumpyVersion(numpy_version) >= NumpyVersion('1.22.0'):
->>>>>>> 038c926d
-        # Use 'method' argument for newer versions
-        quantiles = np.quantile(
-            data, [low_quantile, high_quantile], axis=0,
-            method=interpolation
-        )
-    else:
-        # Use 'interpolation' argument for older versions
-        quantiles = np.quantile(
-            data, [low_quantile, high_quantile], axis=0,
-            interpolation=interpolation
-        )
-<<<<<<< HEAD
-
-    qmin = quantiles[0]
-    qmax = quantiles[1]
-
-    # Prevent division by zero in case qmax equals qmin
-    range_values = qmax - qmin
-    range_values = range_values.astype(float)
-    range_values[range_values == 0] = 1
-=======
-
-    qmin = quantiles[0]
-    qmax = quantiles[1]
-
-    # Calculate range_values and identify zero ranges
-    range_values = qmax - qmin
-    zero_range_mask = range_values == 0
-
-    # Prevent division by zero by setting zero ranges to 1 temporarily
-    range_values = range_values.astype(float)
-    range_values[zero_range_mask] = 1.0
->>>>>>> 038c926d
-
-    # Clip raw values to the quantile range before normalization
-    clipped_data = np.clip(data, qmin, qmax)
-
-    # Normalize the clipped values
-    normalized_data = (clipped_data - qmin) / range_values
-
-<<<<<<< HEAD
-    # Handle columns where qmax equals qmin
-    normalized_data[:, qmax == qmin] = 0
-=======
-    # Correct normalized data for zero ranges
-    normalized_data[:, zero_range_mask] = 0.0
->>>>>>> 038c926d
-
-    return normalized_data
-
-
-def arcsinh_transformation(
-    adata, input_layer=None, co_factor=None, percentile=None,
-    output_layer="arcsinh", per_batch=False, annotation=None
-):
-    """
-    Apply arcsinh transformation using a co-factor (fixed number) or a given
-    percentile of each feature. This transformation can be applied to the
-    entire dataset or per batch based on provided parameters.
-
-    Computes the co-factor or percentile for each biomarker individually,
-    ensuring proper scaling based on its unique range of expression levels.
-
-    Parameters
-    ----------
-    adata : anndata.AnnData
-        The AnnData object containing the data to transform.
-    input_layer : str, optional
-        The name of the layer in the AnnData object to transform.
-        If None, the main data matrix .X is used.
-    co_factor : float, optional
-        A fixed positive number to use as a co-factor for the transformation.
-    percentile : float, optional
-        The percentile is computed for each feature (column) individually.
-    output_layer : str, default="arcsinh"
-        Name of the layer to put the transformed results. If it already exists,
-        it will be overwritten with a warning.
-    per_batch : bool, optional, default=False
-        Whether to apply the transformation per batch.
-    annotation : str, optional
-        The name of the annotation in `adata` to define batches. Required if
-        per_batch is True.
-
-    Returns
-    -------
-    adata : anndata.AnnData
-        The AnnData object with the transformed data stored in the specified
-        output_layer.
-    """
-    # Validate input parameters
-    if co_factor is None and percentile is None:
-        raise ValueError(
-            "Both co_factor and percentile are None. Provide one to proceed."
-        )
-
-    if co_factor is not None and percentile is not None:
-        raise ValueError(
-            "Please specify either co_factor or percentile, not both."
-        )
-
-    if co_factor and co_factor <= 0:
-        raise ValueError(
-            f'Co_factor should be a positive value. Received: "{co_factor}"'
-        )
-
-    if percentile is not None and not (0 <= percentile <= 100):
-        raise ValueError(
-            f'Percentile should be between 0 and 100. Received: "{percentile}"'
-        )
-
-    # Check if the provided input_layer exists in the AnnData object
-    if input_layer:
-        check_table(adata, tables=input_layer)
-        data_to_transform = adata.layers[input_layer]
-    else:
-        data_to_transform = adata.X
-
-    # Ensure data is in numpy array format
-    data_to_transform = data_to_transform.toarray() \
-        if issparse(data_to_transform) else data_to_transform
-
-    if per_batch:
-        if annotation is None:
-            raise ValueError(
-                "annotation must be provided if per_batch is True."
-            )
-        check_annotation(
-            adata, annotations=annotation, parameter_name="annotation"
-        )
-        transformed_data = apply_per_batch(
-            data_to_transform, adata.obs[annotation].values,
-            method='arcsinh_transformation', co_factor=co_factor,
-            percentile=percentile
-        )
-    else:
-        # Apply the arcsinh transformation using the core function
-        transformed_data = arcsinh_transformation_core(
-            data_to_transform, co_factor=co_factor, percentile=percentile
-        )
-
-    # Check if output_layer already exists and issue a warning if it does
-    if output_layer in adata.layers:
-        warnings.warn(
-            f"Layer '{output_layer}' already exists. It will be overwritten "
-            "with the new transformed data."
-        )
-
-    # Store the transformed data in the specified output_layer
-    adata.layers[output_layer] = pd.DataFrame(
-        transformed_data,
-        index=adata.obs_names,
-        columns=adata.var_names
-    )
-
-    return adata
-
-
-def arcsinh_transformation_core(data, co_factor=None, percentile=None):
-    """
-    Apply arcsinh transformation using a co-factori or a percentile.
-
-    Parameters
-    ----------
-    data : np.ndarray
-        The data to transform.
-    co_factor : float, optional
-        A fixed positive number to use as a co-factor for the
-        transformation.
-    percentile : float, optional
-        The percentile to determine the co-factor if co_factor is not
-        provided.
-        The percentile is computed for each feature (column)
-        individually.
-
-    Returns
-    -------
-    np.ndarray
-        The transformed data.
-
-    Raises
-    ------
-    ValueError
-        If both co_factor and percentile are None.
-        If both co_factor and percentile are specified.
-        If percentile is not in the range [0, 100].
-    """
-    if co_factor is None and percentile is None:
-        raise ValueError("Either co_factor or percentile must be provided.")
-
-    if co_factor is not None and percentile is not None:
-        raise ValueError(
-            "Please specify either co_factor or percentile, not both.")
-
-    if co_factor is None:
-        if not (0 <= percentile <= 100):
-            raise ValueError("Percentile should be between 0 and 100.")
-        co_factor = np.percentile(data, percentile, axis=0)
-
-    # Perform arcsinh transformation with special handling for zero co_factor
-    # If co_factor > 0, apply arcsinh(data / co_factor)
-    # If co_factor == 0, apply arcsinh(data) to avoid division by zero
-    transformed_data = np.where(co_factor > 0, np.arcsinh(data / co_factor),
-                                np.arcsinh(data))
-
-    return transformed_data
-
-
-def z_score_normalization(adata, output_layer, input_layer=None, **kwargs):
-    """
-    Compute z-scores for the provided AnnData object.
-
-    Parameters
-    ----------
-    adata : anndata.AnnData
-        The AnnData object containing the data to normalize.
-    output_layer : str
-        The name of the layer to store the computed z-scores.
-    input_layer : str, optional
-        The name of the layer in the AnnData object to normalize.
-        If None, the main data matrix .X is used.
-    **kwargs : dict, optional
-        Additional arguments to pass to scipy.stats.zscore.
-
-    """
-
-    # Check if the provided input_layer exists in the AnnData object
-    if input_layer:
-        check_table(adata, tables=input_layer)
-        data_to_normalize = adata.layers[input_layer]
-    else:
-        data_to_normalize = adata.X
-
-    # Ensure data is in numpy array format
-    data_to_normalize = data_to_normalize.toarray() \
-        if issparse(data_to_normalize) else data_to_normalize
-
-    # Compute z-scores using scipy.stats.zscore
-    normalized_data = stats.zscore(
-        data_to_normalize, axis=0, nan_policy='omit', **kwargs
-    )
-
-    # Store the computed z-scores in the specified output_layer
-    adata.layers[output_layer] = pd.DataFrame(
-        normalized_data,
-        index=adata.obs_names,
-        columns=adata.var_names
-    )
-
-    # Print a message indicating that normalization is complete
-    print(
-        f'Z-score normalization completed. '
-        f'Data stored in layer "{output_layer}".'
-    )
-
-
-def apply_per_batch(data, annotation, method, **kwargs):
-    """
-    Apply a given function to data per batch, with additional parameters.
-
-    Parameters
-    ----------
-    data : np.ndarray
-        The data to transform.
-    annotation : np.ndarray
-        Batch annotations for each row in the data.
-    method : str
-        The function to apply to each batch. Options: 'arcsinh_transformation'
-        or 'normalize_features'.
-
-    kwargs:
-        Additional parameters to pass to the function.
-
-    Returns
-    -------
-    np.ndarray
-        The transformed data.
-    """
-    # Check data integrity
-    if not isinstance(data, np.ndarray) or not isinstance(annotation,
-                                                          np.ndarray):
-        raise ValueError("data and annotation must be numpy arrays")
-    if len(data) != len(annotation):
-        raise ValueError("data and annotation must have the same number of "
-                         "rows")
-    if data.ndim != 2:
-        raise ValueError("data must be a 2D array")
-
-    method_dict = {
-        'arcsinh_transformation': arcsinh_transformation_core,
-        'normalize_features': normalize_features_core
-    }
-
-    if method not in method_dict:
-        raise ValueError("method must be 'arcsinh_transformation' or "
-                         "'normalize_features'")
-
-    transform_function = method_dict[method]
-
-    transformed_data = np.zeros_like(data)
-    unique_batches = np.unique(annotation)
-
-    for batch in unique_batches:
-        batch_indices = np.where(annotation == batch)[0]
-        batch_data = data[batch_indices]
-
-        normalized_batch_data = transform_function(batch_data, **kwargs)
-
-        transformed_data[batch_indices] = normalized_batch_data
-
-    return transformed_data
+import numpy as np
+import scanpy as sc
+import pandas as pd
+import anndata
+import warnings
+import logging
+import scanpy.external as sce
+from spac.utils import check_table, check_annotation, check_feature
+from scipy import stats
+import umap as umap_lib
+from scipy.sparse import issparse
+from typing import List, Union, Optional
+from numpy.lib import NumpyVersion
+
+
+# Configure logging
+logging.basicConfig(level=logging.INFO,
+                    format='SPAC:%(asctime)s - %(levelname)s - %(message)s')
+
+logger = logging.getLogger(__name__)
+
+
+def phenograph_clustering(
+        adata,
+        features,
+        layer=None,
+        k=50,
+        seed=None,
+        output_annotation="phenograph",
+        associated_table=None,
+        **kwargs):
+    """
+    Calculate automatic phenotypes using phenograph.
+
+    The function will add these two attributes to `adata`:
+    `.obs["phenograph"]`
+        The assigned int64 class by phenograph
+
+    `.uns["phenograph_features"]`
+        The features used to calculate the phenograph clusters
+
+    Parameters
+    ----------
+    adata : anndata.AnnData
+       The AnnData object.
+
+    features : list of str
+        The variables that would be included in creating the phenograph
+        clusters.
+
+    layer : str, optional
+        The layer to be used in calculating the phengraph clusters.
+
+    k : int, optional
+        The number of nearest neighbor to be used in creating the graph.
+
+    seed : int, optional
+        Random seed for reproducibility.
+
+    output_annotation : str, optional
+        The name of the output layer where the clusters are stored.
+
+    associated_table : str, optional
+        If set, use the corresponding key `adata.obsm` to calcuate the
+        Phenograph. Takes priority over the layer argument.
+
+
+    Returns
+    -------
+    adata : anndata.AnnData
+        Updated AnnData object with the phenograph clusters
+        stored in `adata.obs[output_annotation]`
+    """
+
+    _validate_transformation_inputs(
+        adata=adata,
+        layer=layer,
+        associated_table=associated_table,
+        features=features
+    )
+
+    if not isinstance(k, int) or k <= 0:
+        raise ValueError("`k` must be a positive integer")
+
+    if seed is not None:
+        np.random.seed(seed)
+
+    data = _select_input_features(
+        adata=adata,
+        layer=layer,
+        associated_table=associated_table,
+        features=features
+    )
+
+    phenograph_out = sce.tl.phenograph(data,
+                                       clustering_algo="leiden",
+                                       k=k,
+                                       seed=seed,
+                                       **kwargs)
+
+    adata.obs[output_annotation] = pd.Categorical(phenograph_out[0])
+    adata.uns["phenograph_features"] = features
+
+
+def get_cluster_info(adata, annotation, features=None, layer=None):
+    """
+    Retrieve information about clusters based on specific annotation.
+
+    Parameters
+    ----------
+    adata : anndata.AnnData
+        The AnnData object.
+    annotation : str
+        Annotation in adata.obs for cluster info.
+    features : list of str, optional
+        Features (e.g., markers) for cluster metrics.
+        Defaults to all features in adata.var_names.
+    layer : str, optional
+        The layer to be used in the aggregate summaries.
+        If None, uses adata.X.
+
+    Returns
+    -------
+    pd.DataFrame
+        DataFrame with metrics for each cluster including the percentage of
+        each cluster to the whole sample.
+    """
+
+    # Use utility functions for input validation
+    check_annotation(adata, annotations=annotation)
+    if features is None:
+        features = list(adata.var_names)
+    else:
+        check_feature(adata, features=features)
+    if layer:
+        check_table(adata, tables=layer)
+
+    # Convert data matrix or specified layer to DataFrame directly
+    if layer:
+        data_df = adata.to_df(layer=layer)
+    else:
+        data_df = adata.to_df()
+
+    # Count cells in each cluster
+    cluster_counts = adata.obs[annotation].value_counts().reset_index()
+    cluster_counts.columns = [annotation, "Number of Cells"]
+
+    # Calculate the percentage of cells in each cluster
+    total_cells = adata.obs.shape[0]
+    cluster_counts['Percentage'] = (
+        cluster_counts['Number of Cells'] / total_cells
+    ) * 100
+
+    # Initialize DataFrame for cluster metrics
+    cluster_metrics = pd.DataFrame({annotation: cluster_counts[annotation]})
+
+    # Add cluster annotation
+    data_df[annotation] = adata.obs[annotation].values
+
+    # Calculate statistics for each feature in each cluster
+    for feature in features:
+        grouped = data_df.groupby(annotation)[feature]\
+                            .agg(["mean", "median"])\
+                            .reset_index()
+        grouped.columns = [
+            f"{col}_{feature}" if col != annotation else annotation
+            for col in grouped.columns
+        ]
+        cluster_metrics = cluster_metrics.merge(
+            grouped, on=annotation, how="left"
+        )
+
+    # Merge cluster counts and percentage
+    cluster_metrics = pd.merge(
+        cluster_metrics, cluster_counts,
+        on=annotation, how="left"
+    )
+
+    return cluster_metrics
+
+
+def tsne(adata, layer=None, **kwargs):
+    """
+    Perform t-SNE transformation on specific layer information.
+
+    Parameters
+    ----------
+    adata : anndata.AnnData
+       The AnnData object.
+    layer : str
+        Layer for phenograph cluster calculation.
+    **kwargs
+        Parameters for scanpy.tl.tsne function.
+
+    Returns
+    -------
+    adata : anndata.AnnData
+        Updated AnnData object with t-SNE coordinates.
+    """
+    # If a layer is provided, it's transferred to 'obsm' for t-SNE computation
+    # in scanpy.tl.tsne, which defaults to using the 'X' data matrix if not.
+
+    if not isinstance(adata, anndata.AnnData):
+        raise ValueError("adata must be an AnnData object.")
+
+    if layer is not None:
+        if layer not in adata.layers:
+            raise ValueError(f"Layer '{layer}' not found in adata.layers.")
+
+        tsne_obsm_name = layer + "_tsne"
+        X_tsne = adata.to_df(layer=layer)
+        adata.obsm[tsne_obsm_name] = X_tsne
+    else:
+        tsne_obsm_name = None
+
+    sc.tl.tsne(adata, use_rep=tsne_obsm_name, random_state=7)
+
+    return adata
+
+
+def run_umap(
+        adata,
+        n_neighbors=75,
+        min_dist=0.1,
+        n_components=2,
+        metric='euclidean',
+        random_state=0,
+        transform_seed=42,
+        layer=None,
+        output_derived_feature='X_umap',
+        associated_table=None,
+        **kwargs
+):
+    """
+    Perform UMAP analysis on the specific layer of the AnnData object
+    or the default data.
+
+    Parameters
+    ----------
+    adata : AnnData
+        Annotated data matrix.
+    n_neighbors : int, default=75
+        Number of neighbors to consider when constructing the UMAP. This
+        influences the balance between preserving local and global structures
+        in the data.
+    min_dist : float, default=0.1
+        Minimum distance between points in the UMAP space. Controls how
+        tightly the embedding is allowed to compress points together.
+    n_components : int, default=2
+        Number of dimensions for embedding.
+    metric : str, optional
+        Metric to compute distances in high dimensional space.
+        Check `https://umap-learn.readthedocs.io/en/latest/api.html` for
+        options. The default is 'euclidean'.
+    random_state : int, default=0
+        Seed used by the random number generator(RNG) during UMAP fitting.
+    transform_seed : int, default=42
+        RNG seed during UMAP transformation.
+    layer : str, optional
+        Layer of AnnData object for UMAP. Defaults to `adata.X`.
+    output_derived_feature : str, default='X_umap'
+        The name of the column in adata.obsm that will contain the
+        umap coordinates.
+    associated_table : str, optional
+        If set, use the corresponding key `adata.obsm` to calcuate the
+        UMAP. Takes priority over the layer argument.
+
+    Returns
+    -------
+    adata : anndata.AnnData
+        Updated AnnData object with UMAP coordinates stored in the `obsm`
+        attribute. The key for the UMAP embedding in `obsm` is "X_umap" by
+        default.
+    """
+
+    _validate_transformation_inputs(
+        adata=adata,
+        layer=layer,
+        associated_table=associated_table
+    )
+
+    data = _select_input_features(
+        adata=adata,
+        layer=layer,
+        associated_table=associated_table
+    )
+
+    # Convert data to pandas DataFrame for better memory handling
+    data = pd.DataFrame(data.astype(np.float32))
+
+    # Create and configure the UMAP model
+    umap_model = umap_lib.UMAP(
+        n_neighbors=n_neighbors,
+        min_dist=min_dist,
+        n_components=n_components,
+        metric=metric,
+        low_memory=True,
+        random_state=random_state,
+        transform_seed=transform_seed,
+        **kwargs
+    )
+
+    # Fit and transform the data with the UMAP model
+    embedding = umap_model.fit_transform(data)
+
+    # Store the UMAP coordinates back into the AnnData object under the
+    # output_derived_feature key
+    adata.obsm[output_derived_feature] = embedding
+
+    return adata
+
+
+def _validate_transformation_inputs(
+        adata: anndata,
+        layer: Optional[str] = None,
+        associated_table: Optional[str] = None,
+        features: Optional[Union[List[str], str]] = None
+        ) -> None:
+    """
+    Validate inputs for transformation functions.
+
+    Parameters
+    ----------
+    adata : AnnData
+        Annotated data matrix.
+    layer : str, optional
+        Name of the layer in `adata` to use for transformation.
+    associated_table : str, optional
+        Name of the key in `obsm` that contains the numpy array.
+    features : list of str or str, optional
+        Names of features to use for transformation.
+
+    Raises
+    ------
+    ValueError
+        If both `associated_table` and `layer` are specified.
+    """
+
+    if associated_table is not None and layer is not None:
+        raise ValueError("Cannot specify both"
+                         f" 'associated table':'{associated_table}'"
+                         f" and 'table':'{layer}'. Please choose one.")
+
+    if associated_table is not None:
+        check_table(adata=adata,
+                    tables=associated_table,
+                    should_exist=True,
+                    associated_table=True)
+    else:
+        check_table(adata=adata,
+                    tables=layer)
+
+    if features is not None:
+        check_feature(adata, features=features)
+
+
+def _select_input_features(adata: anndata,
+                           layer: str = None,
+                           associated_table: str = None,
+                           features: Optional[Union[str, List[str]]] = None,
+
+                           ) -> np.ndarray:
+    """
+    Selects the numpy array to be used as input for transformations
+
+    Parameters
+    ----------
+    adata : AnnData
+        Annotated data matrix.
+    layer : str, optional
+        Layer of AnnData object for UMAP. Defaults to `None`.
+    associated_table : str, optional
+        Name of the key in `adata.obsm` that contains the numpy array.
+        Defaults to `None`.
+    features : str or List[str], optional
+        Names of the features to select from layer. If None, all features are
+        selected. Defaults to None.
+
+    Returns
+    -------
+    np.ndarray
+        The selected numpy array.
+
+    """
+    if associated_table is not None:
+        # Flatten the obsm numpy array before returning it
+        logger.info(f'Using the associated table:"{associated_table}"')
+        np_array = adata.obsm[associated_table]
+        return np_array.reshape(np_array.shape[0], -1)
+    else:
+        np_array = adata.layers[layer] if layer is not None else adata.X
+        logger.info(f'Using the table:"{layer}"')
+        if features is not None:
+            if isinstance(features, str):
+                features = [features]
+
+            logger.info(f'Using features:"{features}"')
+            np_array = np_array[:,
+                                [adata.var_names.get_loc(feature)
+                                 for feature in features]]
+        return np_array
+
+
+def batch_normalize(adata, annotation, output_layer,
+                    input_layer=None, method="median", log=False):
+    """
+    Adjust the features of every marker using a normalization method.
+
+    The normalization methods are summarized here:
+    https://www.ncbi.nlm.nih.gov/pmc/articles/PMC8723144/
+
+    Parameters
+    ----------
+    adata : anndata.AnnData
+         The AnnData object.
+
+    annotation: str
+        The name of the annotation in `adata` to define batches.
+
+    output_layer : str
+        The name of the new layer to add to the anndata object for storing
+        normalized data.
+
+    input_layer : str, optional
+        The name of the layer from which to read data. If None, read from `.X`.
+
+    method : {"median", "Q50", "Q75", "z-score"}, default "median"
+        The normalization method to use.
+
+    log : bool, default False
+        If True, take the log2 of features before normalization.
+        Ensure this is boolean.
+    """
+    # Use utility functions for input validation
+    check_annotation(adata, annotations=annotation)
+    if input_layer:
+        check_table(adata, tables=input_layer)
+
+    if not isinstance(log, bool):
+        logger.error("Argument 'log' must be of type bool.")
+        raise ValueError("Argument 'log' must be of type bool.")
+
+    allowed_methods = ["median", "Q50", "Q75", "z-score"]
+    if method not in allowed_methods:
+        raise ValueError(
+            f"Unsupported normalization method '{method}', "
+            f"allowed methods = {allowed_methods}"
+        )
+
+    # Create a copy of the input layer or '.X'
+    if input_layer:
+        original = pd.DataFrame(adata.layers[input_layer],
+                                index=adata.obs.index).copy()
+    else:
+        original = pd.DataFrame(adata.X, index=adata.obs.index).copy()
+
+    # Logarithmic transformation if required
+    if log:
+        original = np.log2(1+original)
+        logger.info("Data transformed with log2")
+
+    # Initialize the batch annotation values
+    batches = adata.obs[annotation].unique().tolist()
+    if method == "median" or method == "Q50":
+        all_batch_quantile = original.quantile(q=0.5)
+        logger.info("Median for al cells: %s", all_batch_quantile)
+    elif method == "Q75":
+        all_batch_quantile = original.quantile(q=0.75)
+        logger.info("Q75 for all cells: %s", all_batch_quantile)
+    elif method == "z-score":
+        logger.info("Z-score setup is handled in batch processing loop.")
+
+    # Normalize each batch
+    for batch in batches:
+        batch_cells = original[adata.obs[annotation] == batch]
+        logger.info(f"Processing batch: {batch}, "
+                    f"original values:\n{batch_cells}")
+
+        if method == "median":
+            batch_median = batch_cells.quantile(q=0.5)
+            logger.info(f"Median for {batch}: %s", batch_median)
+            original.loc[
+                (adata.obs[annotation] == batch)
+            ] = batch_cells + (all_batch_quantile - batch_median)
+
+        elif method == "Q50":
+            batch_50quantile = batch_cells.quantile(q=0.5)
+            logger.info(f"Q50 for {batch}: %s", batch_50quantile)
+            original.loc[adata.obs[annotation] == batch] = (
+                batch_cells * all_batch_quantile / batch_50quantile
+            )
+
+        elif method == "Q75":
+            batch_75quantile = batch_cells.quantile(q=0.75)
+            logger.info(f"Q75 for {batch}: %s", batch_75quantile)
+            original.loc[adata.obs[annotation] == batch] = (
+                batch_cells * all_batch_quantile / batch_75quantile
+            )
+
+        elif method == "z-score":
+            mean = batch_cells.mean()
+            std = batch_cells.std(ddof=0)  # DataFrame.std() by default ddof=1
+            logger.info(f"mean for {batch}: %s", mean)
+            logger.info(f"std for {batch}: %s", std)
+            # Ensure std is not zero by using a minimal threshold (e.g., 1e-8)
+            std = np.maximum(std, 1e-8)
+            original.loc[adata.obs[annotation] == batch] = \
+                (batch_cells - mean) / std
+
+    # Store normalized data in the specified output layer
+    adata.layers[output_layer] = original
+    logging.info(f"Normalization completed. Data in layer '{output_layer}'.")
+
+
+def rename_annotations(adata, src_annotation, dest_annotation, mappings):
+    """
+    Rename labels in a given annotation in an AnnData object based on a
+    provided dictionary. This function modifies the adata object in-place
+    and creates a new annotation column.
+
+    Parameters
+    ----------
+    adata : anndata.AnnData
+        The AnnData object.
+    src_annotation : str
+        Name of the column in adata.obs containing the original
+        labels of the source annotation.
+    dest_annotation : str
+        The name of the new column to be created in the AnnData object
+        containing the renamed labels.
+    mappings : dict
+        A dictionary mapping the original annotation labels to
+        the new labels.
+
+    Examples
+    --------
+    >>> adata = your_anndata_object
+    >>> src_annotation = "phenograph"
+    >>> mappings = {
+    ...     "0": "group_8",
+    ...     "1": "group_2",
+    ...     "2": "group_6",
+    ...     # ...
+    ...     "37": "group_5",
+    ... }
+    >>> dest_annotation = "renamed_annotations"
+    >>> adata = rename_annotations(
+    ...     adata, src_annotation, dest_annotation, mappings)
+    """
+
+    # Use utility functions for input validation
+    check_annotation(adata, annotations=src_annotation)
+
+    # Inform the user about the data type of the original column
+    original_dtype = adata.obs[src_annotation].dtype
+    print(f"The data type of the original column '{src_annotation}' is "
+          f"{original_dtype}.")
+
+    # Convert the keys in mappings to the same data type as the unique values
+    unique_values = adata.obs[src_annotation].unique()
+    mappings = {
+        type(unique_values[0])(key): value for key, value in mappings.items()
+    }
+
+    # Identify and handle unmapped labels
+    missing_mappings = [
+        key for key in unique_values if key not in mappings.keys()
+    ]
+
+    if missing_mappings:
+        warnings.warn(
+            f"Missing mappings for the following labels: {missing_mappings}. "
+            f"They will be set to NaN in the '{dest_annotation}' column."
+        )
+        for missing in missing_mappings:
+            mappings[missing] = np.nan  # Assign NaN for missing mappings
+
+    # Create a new column based on the mappings
+    adata.obs[dest_annotation] = (
+        adata.obs[src_annotation].map(mappings).astype("category")
+    )
+
+
+def normalize_features(
+    adata,
+    low_quantile=0.02,
+    high_quantile=0.98,
+    interpolation="linear",
+    input_layer=None,
+    output_layer="normalized_feature",
+    per_batch=False,
+    annotation=None
+):
+    """
+    Normalize the features stored in an AnnData object.
+    Any entry lower than the value corresponding to low_quantile of the
+    column will be assigned a value of low_quantile, and entry that
+    are greater than high_quantile value will be assigned as the value of
+    high_quantile.
+    Other entries will be normalized with
+    (values - quantile min)/(quantile max - quantile min).
+    Resulting column will have value ranged between [0, 1].
+    """
+    # Check if the provided input_layer exists in the AnnData object
+    if input_layer is not None:
+        check_table(adata, tables=input_layer)
+
+    # Check if output_layer already exists and issue a warning if it does
+    if output_layer in adata.layers:
+        warnings.warn(
+            f"Layer '{output_layer}' already exists. It will be overwritten "
+            "with the new transformed data."
+        )
+
+    if not isinstance(high_quantile, (int, float)):
+        raise TypeError(
+            "The high quantile should be a numeric value, currently got {}"
+            .format(type(high_quantile))
+        )
+    if not isinstance(low_quantile, (int, float)):
+        raise TypeError(
+            "The low quantile should be a numeric value, currently got {}"
+            .format(type(low_quantile))
+        )
+    if low_quantile >= high_quantile:
+        raise ValueError(
+            "The low quantile should be smaller than the high quantile, "
+            "current values are: low quantile: {}, high_quantile: {}"
+            .format(low_quantile, high_quantile)
+        )
+    if high_quantile <= 0 or high_quantile > 1:
+        raise ValueError(
+            "The high quantile value should be within (0, 1], current value:"
+            " {}".format(high_quantile)
+        )
+    if low_quantile < 0 or low_quantile >= 1:
+        raise ValueError(
+            "The low quantile value should be within [0, 1), current value: {}"
+            .format(low_quantile)
+        )
+    if interpolation not in ["nearest", "linear"]:
+        raise ValueError(
+            "interpolation must be either 'nearest' or 'linear', passed value"
+            " is: {}".format(interpolation)
+        )
+
+    # Extract the data to transform
+    if input_layer is not None:
+        data_to_transform = adata.layers[input_layer]
+    else:
+        data_to_transform = adata.X
+
+    # Ensure data is in numpy array format
+    data_to_transform = (data_to_transform.toarray()
+                         if issparse(data_to_transform)
+                         else data_to_transform)
+
+    if per_batch:
+        if annotation is None:
+            raise ValueError(
+                "annotation must be provided if per_batch is True."
+            )
+        transformed_data = apply_per_batch(
+            data_to_transform, adata.obs[annotation].values,
+            method='normalize_features',
+            low_quantile=low_quantile,
+            high_quantile=high_quantile,
+            interpolation=interpolation
+        )
+    else:
+        transformed_data = normalize_features_core(
+            data_to_transform,
+            low_quantile=low_quantile,
+            high_quantile=high_quantile,
+            interpolation=interpolation
+        )
+
+    # Store the transformed data in the specified output_layer
+    adata.layers[output_layer] = pd.DataFrame(
+        transformed_data,
+        index=adata.obs_names,
+        columns=adata.var_names
+    )
+
+    return adata
+
+
+def normalize_features_core(data, low_quantile=0.02, high_quantile=0.98,
+                            interpolation='linear'):
+    """
+    Normalize the features in a numpy array.
+
+    Any entry lower than the value corresponding to low_quantile of the column
+    will be assigned a value of low_quantile, and entries that are greater than
+    high_quantile value will be assigned as value of high_quantile.
+    Other entries will be normalized with
+    (values - quantile min)/(quantile max - quantile min).
+    Resulting column will have values ranged between [0, 1].
+
+    Parameters
+    ----------
+    data : np.ndarray
+        The data to be normalized.
+
+    low_quantile : float, optional (default: 0.02)
+        The lower quantile to use for normalization. Determines the
+        minimum value after normalization.
+        Must be a positive float between [0,1).
+
+    high_quantile : float, optional (default: 0.98)
+        The higher quantile to use for normalization. Determines the
+        maximum value after normalization.
+        Must be a positive float between (0,1].
+
+    interpolation: str, optional (default: "linear")
+        The interpolation method to use when selecting the value for
+        low and high quantile. Values can be "nearest" or "linear".
+
+    Returns
+    -------
+    np.ndarray
+        The normalized data.
+
+    Raises
+    ------
+    TypeError
+        If low_quantile or high_quantile are not numeric.
+    ValueError
+        If low_quantile is not less than high_quantile, or if they are
+        out of the range [0, 1] and (0, 1], respectively.
+    ValueError
+        If interpolation is not one of the allowed values.
+    """
+    if not isinstance(high_quantile, (int, float)):
+        raise TypeError(
+            "The high quantile should be a numeric value, "
+            f"currently got {str(type(high_quantile))}")
+
+    if not isinstance(low_quantile, (int, float)):
+        raise TypeError(
+            "The low quantile should be a numeric value, "
+            f"currently got {str(type(low_quantile))}")
+
+    if low_quantile < high_quantile:
+        if high_quantile <= 0 or high_quantile > 1:
+            raise ValueError(
+                "The high quantile value should be within "
+                f"(0, 1], current value: {high_quantile}")
+        if low_quantile < 0 or low_quantile >= 1:
+            raise ValueError(
+                "The low quantile value should be within "
+                f"[0, 1), current value: {low_quantile}")
+    else:
+        raise ValueError(
+            "The low quantile should be smaller than "
+            "the high quantile, current values are:\n"
+            f"low quantile: {low_quantile}\n"
+            f"high quantile: {high_quantile}")
+
+    if interpolation not in ["nearest", "linear"]:
+        raise ValueError(
+            "Interpolation must be either 'nearest' or 'linear', "
+            f"passed value is: {interpolation}")
+
+    # Version check for numpy using NumpyVersion
+    numpy_version = np.__version__
+    if NumpyVersion(numpy_version) >= NumpyVersion('1.22.0'):
+        # Use 'method' argument for newer versions
+        quantiles = np.quantile(
+            data, [low_quantile, high_quantile], axis=0,
+            method=interpolation
+        )
+    else:
+        # Use 'interpolation' argument for older versions
+        quantiles = np.quantile(
+            data, [low_quantile, high_quantile], axis=0,
+            interpolation=interpolation
+        )
+
+    qmin = quantiles[0]
+    qmax = quantiles[1]
+
+    # Calculate range_values and identify zero ranges
+    range_values = qmax - qmin
+    zero_range_mask = range_values == 0
+
+    # Prevent division by zero by setting zero ranges to 1 temporarily
+    range_values = range_values.astype(float)
+    range_values[zero_range_mask] = 1.0
+
+    # Clip raw values to the quantile range before normalization
+    clipped_data = np.clip(data, qmin, qmax)
+
+    # Normalize the clipped values
+    normalized_data = (clipped_data - qmin) / range_values
+
+    # Correct normalized data for zero ranges
+    normalized_data[:, zero_range_mask] = 0.0
+
+    return normalized_data
+
+
+def arcsinh_transformation(
+    adata, input_layer=None, co_factor=None, percentile=None,
+    output_layer="arcsinh", per_batch=False, annotation=None
+):
+    """
+    Apply arcsinh transformation using a co-factor (fixed number) or a given
+    percentile of each feature. This transformation can be applied to the
+    entire dataset or per batch based on provided parameters.
+
+    Computes the co-factor or percentile for each biomarker individually,
+    ensuring proper scaling based on its unique range of expression levels.
+
+    Parameters
+    ----------
+    adata : anndata.AnnData
+        The AnnData object containing the data to transform.
+    input_layer : str, optional
+        The name of the layer in the AnnData object to transform.
+        If None, the main data matrix .X is used.
+    co_factor : float, optional
+        A fixed positive number to use as a co-factor for the transformation.
+    percentile : float, optional
+        The percentile is computed for each feature (column) individually.
+    output_layer : str, default="arcsinh"
+        Name of the layer to put the transformed results. If it already exists,
+        it will be overwritten with a warning.
+    per_batch : bool, optional, default=False
+        Whether to apply the transformation per batch.
+    annotation : str, optional
+        The name of the annotation in `adata` to define batches. Required if
+        per_batch is True.
+
+    Returns
+    -------
+    adata : anndata.AnnData
+        The AnnData object with the transformed data stored in the specified
+        output_layer.
+    """
+    # Validate input parameters
+    if co_factor is None and percentile is None:
+        raise ValueError(
+            "Both co_factor and percentile are None. Provide one to proceed."
+        )
+
+    if co_factor is not None and percentile is not None:
+        raise ValueError(
+            "Please specify either co_factor or percentile, not both."
+        )
+
+    if co_factor and co_factor <= 0:
+        raise ValueError(
+            f'Co_factor should be a positive value. Received: "{co_factor}"'
+        )
+
+    if percentile is not None and not (0 <= percentile <= 100):
+        raise ValueError(
+            f'Percentile should be between 0 and 100. Received: "{percentile}"'
+        )
+
+    # Check if the provided input_layer exists in the AnnData object
+    if input_layer:
+        check_table(adata, tables=input_layer)
+        data_to_transform = adata.layers[input_layer]
+    else:
+        data_to_transform = adata.X
+
+    # Ensure data is in numpy array format
+    data_to_transform = data_to_transform.toarray() \
+        if issparse(data_to_transform) else data_to_transform
+
+    if per_batch:
+        if annotation is None:
+            raise ValueError(
+                "annotation must be provided if per_batch is True."
+            )
+        check_annotation(
+            adata, annotations=annotation, parameter_name="annotation"
+        )
+        transformed_data = apply_per_batch(
+            data_to_transform, adata.obs[annotation].values,
+            method='arcsinh_transformation', co_factor=co_factor,
+            percentile=percentile
+        )
+    else:
+        # Apply the arcsinh transformation using the core function
+        transformed_data = arcsinh_transformation_core(
+            data_to_transform, co_factor=co_factor, percentile=percentile
+        )
+
+    # Check if output_layer already exists and issue a warning if it does
+    if output_layer in adata.layers:
+        warnings.warn(
+            f"Layer '{output_layer}' already exists. It will be overwritten "
+            "with the new transformed data."
+        )
+
+    # Store the transformed data in the specified output_layer
+    adata.layers[output_layer] = pd.DataFrame(
+        transformed_data,
+        index=adata.obs_names,
+        columns=adata.var_names
+    )
+
+    return adata
+
+
+def arcsinh_transformation_core(data, co_factor=None, percentile=None):
+    """
+    Apply arcsinh transformation using a co-factori or a percentile.
+
+    Parameters
+    ----------
+    data : np.ndarray
+        The data to transform.
+    co_factor : float, optional
+        A fixed positive number to use as a co-factor for the
+        transformation.
+    percentile : float, optional
+        The percentile to determine the co-factor if co_factor is not
+        provided.
+        The percentile is computed for each feature (column)
+        individually.
+
+    Returns
+    -------
+    np.ndarray
+        The transformed data.
+
+    Raises
+    ------
+    ValueError
+        If both co_factor and percentile are None.
+        If both co_factor and percentile are specified.
+        If percentile is not in the range [0, 100].
+    """
+    if co_factor is None and percentile is None:
+        raise ValueError("Either co_factor or percentile must be provided.")
+
+    if co_factor is not None and percentile is not None:
+        raise ValueError(
+            "Please specify either co_factor or percentile, not both.")
+
+    if co_factor is None:
+        if not (0 <= percentile <= 100):
+            raise ValueError("Percentile should be between 0 and 100.")
+        co_factor = np.percentile(data, percentile, axis=0)
+
+    # Perform arcsinh transformation with special handling for zero co_factor
+    # If co_factor > 0, apply arcsinh(data / co_factor)
+    # If co_factor == 0, apply arcsinh(data) to avoid division by zero
+    transformed_data = np.where(co_factor > 0, np.arcsinh(data / co_factor),
+                                np.arcsinh(data))
+
+    return transformed_data
+
+
+def z_score_normalization(adata, output_layer, input_layer=None, **kwargs):
+    """
+    Compute z-scores for the provided AnnData object.
+
+    Parameters
+    ----------
+    adata : anndata.AnnData
+        The AnnData object containing the data to normalize.
+    output_layer : str
+        The name of the layer to store the computed z-scores.
+    input_layer : str, optional
+        The name of the layer in the AnnData object to normalize.
+        If None, the main data matrix .X is used.
+    **kwargs : dict, optional
+        Additional arguments to pass to scipy.stats.zscore.
+
+    """
+
+    # Check if the provided input_layer exists in the AnnData object
+    if input_layer:
+        check_table(adata, tables=input_layer)
+        data_to_normalize = adata.layers[input_layer]
+    else:
+        data_to_normalize = adata.X
+
+    # Ensure data is in numpy array format
+    data_to_normalize = data_to_normalize.toarray() \
+        if issparse(data_to_normalize) else data_to_normalize
+
+    # Compute z-scores using scipy.stats.zscore
+    normalized_data = stats.zscore(
+        data_to_normalize, axis=0, nan_policy='omit', **kwargs
+    )
+
+    # Store the computed z-scores in the specified output_layer
+    adata.layers[output_layer] = pd.DataFrame(
+        normalized_data,
+        index=adata.obs_names,
+        columns=adata.var_names
+    )
+
+    # Print a message indicating that normalization is complete
+    print(
+        f'Z-score normalization completed. '
+        f'Data stored in layer "{output_layer}".'
+    )
+
+
+def apply_per_batch(data, annotation, method, **kwargs):
+    """
+    Apply a given function to data per batch, with additional parameters.
+
+    Parameters
+    ----------
+    data : np.ndarray
+        The data to transform.
+    annotation : np.ndarray
+        Batch annotations for each row in the data.
+    method : str
+        The function to apply to each batch. Options: 'arcsinh_transformation'
+        or 'normalize_features'.
+
+    kwargs:
+        Additional parameters to pass to the function.
+
+    Returns
+    -------
+    np.ndarray
+        The transformed data.
+    """
+    # Check data integrity
+    if not isinstance(data, np.ndarray) or not isinstance(annotation,
+                                                          np.ndarray):
+        raise ValueError("data and annotation must be numpy arrays")
+    if len(data) != len(annotation):
+        raise ValueError("data and annotation must have the same number of "
+                         "rows")
+    if data.ndim != 2:
+        raise ValueError("data must be a 2D array")
+
+    method_dict = {
+        'arcsinh_transformation': arcsinh_transformation_core,
+        'normalize_features': normalize_features_core
+    }
+
+    if method not in method_dict:
+        raise ValueError("method must be 'arcsinh_transformation' or "
+                         "'normalize_features'")
+
+    transform_function = method_dict[method]
+
+    transformed_data = np.zeros_like(data)
+    unique_batches = np.unique(annotation)
+
+    for batch in unique_batches:
+        batch_indices = np.where(annotation == batch)[0]
+        batch_data = data[batch_indices]
+
+        normalized_batch_data = transform_function(batch_data, **kwargs)
+
+        transformed_data[batch_indices] = normalized_batch_data
+
+    return transformed_data