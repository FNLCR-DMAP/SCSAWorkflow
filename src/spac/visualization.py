--- conflicted
+++ resolved
@@ -1,1162 +1,1158 @@
-import seaborn as sns
-import seaborn
-import pandas as pd
-import numpy as np
-import anndata
-import scanpy as sc
-import math
-import matplotlib.pyplot as plt
-from matplotlib.colors import ListedColormap, BoundaryNorm
-from spac.utils import check_table, check_annotation, check_feature
-
-
-def visualize_2D_scatter(
-    x, y, labels=None, point_size=None, theme=None,
-    ax=None, legend_label_size=50, annotate_centers=False, **kwargs
-):
-    """
-    Visualize 2D data using plt.scatter.
-
-    Parameters
-    ----------
-    x, y : array-like
-        Coordinates of the data.
-    labels : array-like, optional
-        Array of labels for the data points. Can be numerical or categorical.
-    point_size : float, optional
-        Size of the points. If None, it will be automatically determined.
-    theme : str, optional
-        Color theme for the plot. Defaults to 'viridis' if theme not
-        recognized. For a list of supported themes, refer to Matplotlib's
-        colormap documentation:
-        https://matplotlib.org/stable/tutorials/colors/colormaps.html
-    ax : matplotlib.axes.Axes, optional (default: None)
-        Matplotlib axis object. If None, a new one is created.
-    annotate_centers : bool, optional (default: False)
-        Annotate the centers of clusters if labels are categorical.
-    **kwargs
-        Additional keyword arguments passed to plt.scatter.
-
-    Returns
-    -------
-    fig : matplotlib.figure.Figure
-        The figure of the plot.
-    ax : matplotlib.axes.Axes
-        The axes of the plot.
-    """
-
-    # Input validation
-    if not hasattr(x, "__iter__") or not hasattr(y, "__iter__"):
-        raise ValueError("x and y must be array-like.")
-    if len(x) != len(y):
-        raise ValueError("x and y must have the same length.")
-    if labels is not None and len(labels) != len(x):
-        raise ValueError("Labels length should match x and y length.")
-
-    # Define color themes
-    themes = {
-        'fire': plt.get_cmap('inferno'),
-        'viridis': plt.get_cmap('viridis'),
-        'inferno': plt.get_cmap('inferno'),
-        'blue': plt.get_cmap('Blues'),
-        'red': plt.get_cmap('Reds'),
-        'green': plt.get_cmap('Greens'),
-        'darkblue': ListedColormap(['#00008B']),
-        'darkred': ListedColormap(['#8B0000']),
-        'darkgreen': ListedColormap(['#006400'])
-    }
-
-    if theme and theme not in themes:
-        error_msg = (
-            f"Theme '{theme}' not recognized. Please use a valid theme."
-        )
-        raise ValueError(error_msg)
-    cmap = themes.get(theme, plt.get_cmap('viridis'))
-
-    # Determine point size
-    num_points = len(x)
-    if point_size is None:
-        point_size = 5000 / num_points
-
-    if ax is None:
-        fig, ax = plt.subplots(figsize=(10, 6))
-    else:
-        fig = ax.figure
-
-    # Plotting logic
-    if labels is not None:
-        # Check if labels are categorical
-        if pd.api.types.is_categorical_dtype(labels):
-<<<<<<< HEAD
-
-            # Determine how to access the categories based on
-            # the type of 'labels'
-            if isinstance(labels, pd.Series):
-                unique_clusters = labels.cat.categories
-            elif isinstance(labels, pd.Categorical):
-                unique_clusters = labels.categories
-            else:
-                raise TypeError(
-                    "Expected labels to be of type Series[Categorical] or "
-                    "Categorical."
-                )
-
-=======
-            unique_clusters = labels.categories
->>>>>>> bad7fc9f
-            cmap = plt.get_cmap('tab10', len(unique_clusters))
-            for idx, cluster in enumerate(unique_clusters):
-                mask = np.array(labels) == cluster
-                ax.scatter(
-                    x[mask], y[mask],
-                    color=cmap(idx),
-                    label=cluster,
-                    s=point_size
-                )
-
-                if annotate_centers:
-                    center_x = np.mean(x[mask])
-                    center_y = np.mean(y[mask])
-                    ax.text(
-                        center_x, center_y, cluster,
-                        fontsize=9, ha='center', va='center'
-                    )
-
-            # Extract current handles and labels for the legend
-            handles, labels = ax.get_legend_handles_labels()
-
-            # Adjust the size of legend items
-            for handle in handles:
-                handle.set_sizes([legend_label_size])
-
-            # Create a custom legend
-            ax.legend(
-                handles,
-                labels,
-                loc='upper right',
-                bbox_to_anchor=(1.25, 1),  # Adjusting position
-                handlelength=2,
-                handletextpad=1
-            )
-
-        else:
-            # If labels are continuous
-            scatter = ax.scatter(
-                x, y, c=labels, cmap=cmap, s=point_size, **kwargs
-            )
-            plt.colorbar(scatter, ax=ax)
-    else:
-        scatter = ax.scatter(x, y, c='gray', s=point_size, **kwargs)
-
-    # Equal aspect ratio for the axes
-    ax.set_aspect('equal', 'datalim')
-
-    return fig, ax
-
-
-def dimensionality_reduction_plot(adata, method, annotation=None, feature=None,
-                                  layer=None, ax=None, **kwargs):
-    """
-    Visualize scatter plot in PCA, t-SNE or UMAP basis.
-
-    Parameters
-    ----------
-    adata : anndata.AnnData
-        The AnnData object with coordinates precomputed by the 'tsne' or 'UMAP'
-        function and stored in 'adata.obsm["X_tsne"]' or 'adata.obsm["X_umap"]'
-    method : str
-        Dimensionality reduction method to visualize.
-        Choose from {'tsne', 'umap', 'pca'}.
-    annotation : str, optional
-        The name of the column in `adata.obs` to use for coloring
-        the scatter plot points based on cell annotations.
-    feature : str, optional
-        The name of the gene or feature in `adata.var_names` to use
-        for coloring the scatter plot points based on feature expression.
-    layer : str, optional
-        The name of the data layer in `adata.layers` to use for visualization.
-        If None, the main data matrix `adata.X` is used.
-    ax : matplotlib.axes.Axes, optional (default: None)
-        A matplotlib axes object to plot on.
-        If not provided, a new figure and axes will be created.
-    **kwargs
-        Parameters passed to visualize_2D_scatter function.
-
-    Returns
-    -------
-    fig : matplotlib.figure.Figure
-        The created figure for the plot.
-    ax : matplotlib.axes.Axes
-        The axes of the plot.
-    """
-
-    # Check if both annotation and feature are specified, raise error if so
-    if annotation and feature:
-        raise ValueError(
-            "Please specify either an annotation or a feature for coloring, "
-            "not both.")
-
-    # Use utility functions for input validation
-    if layer:
-        check_table(adata, tables=layer)
-    if annotation:
-        check_annotation(adata, annotations=annotation)
-    if feature:
-        check_feature(adata, features=[feature])
-
-    # Validate the method and check if the necessary data exists in adata.obsm
-    valid_methods = ['tsne', 'umap', 'pca']
-    if method not in valid_methods:
-        raise ValueError("Method should be one of {'tsne', 'umap', 'pca'}.")
-
-    key = f'X_{method}'
-    if key not in adata.obsm.keys():
-        raise ValueError(
-            f"{key} coordinates not found in adata.obsm. "
-            f"Please run {method.upper()} before calling this function."
-        )
-
-    # Extract the 2D coordinates
-    x, y = adata.obsm[key].T
-
-    # Determine coloring scheme
-    if annotation:
-        color_values = adata.obs[annotation].astype('category').values
-    elif feature:
-        data_source = adata.layers[layer] if layer else adata.X
-        color_values = data_source[:, adata.var_names == feature].squeeze()
-    else:
-        color_values = None
-
-    fig, ax = visualize_2D_scatter(x, y, ax=ax, labels=color_values, **kwargs)
-
-    return fig, ax
-
-
-def tsne_plot(adata, color_column=None, ax=None, **kwargs):
-    """
-    Visualize scatter plot in tSNE basis.
-
-    Parameters
-    ----------
-    adata : anndata.AnnData
-        The AnnData object with t-SNE coordinates precomputed by the 'tsne'
-        function and stored in 'adata.obsm["X_tsne"]'.
-    color_column : str, optional
-        The name of the column to use for coloring the scatter plot points.
-    ax : matplotlib.axes.Axes, optional (default: None)
-        A matplotlib axes object to plot on.
-        If not provided, a new figure and axes will be created.
-    **kwargs
-        Parameters passed to scanpy.pl.tsne function.
-
-    Returns
-    -------
-    fig : matplotlib.figure.Figure
-        The created figure for the plot.
-    ax : matplotlib.axes.Axes
-        The axes of the tsne plot.
-    """
-    if not isinstance(adata, anndata.AnnData):
-        raise ValueError("adata must be an AnnData object.")
-
-    if 'X_tsne' not in adata.obsm:
-        err_msg = ("adata.obsm does not contain 'X_tsne', "
-                   "perform t-SNE transformation first.")
-        raise ValueError(err_msg)
-
-    # Create a new figure and axes if not provided
-    if ax is None:
-        fig, ax = plt.subplots()
-    else:
-        fig = ax.get_figure()
-
-    if color_column and (color_column not in adata.obs.columns and
-                         color_column not in adata.var.columns):
-        err_msg = f"'{color_column}' not found in adata.obs or adata.var."
-        raise KeyError(err_msg)
-
-    # Add color column to the kwargs for the scanpy plot
-    if color_column:
-        kwargs['color'] = color_column
-
-    # Plot the t-SNE
-    sc.pl.tsne(adata, ax=ax, **kwargs)
-
-    return fig, ax
-
-
-def histogram(adata, feature=None, annotation=None, layer=None,
-              group_by=None, together=False, ax=None, **kwargs):
-    """
-    Plot the histogram of cells based on a specific feature from adata.X
-    or annotation from adata.obs.
-
-    Parameters
-    ----------
-    adata : anndata.AnnData
-        The AnnData object.
-
-    feature : str, optional
-        Name of continuous feature from adata.X to plot its histogram.
-
-    annotation : str, optional
-        Name of the annotation from adata.obs to plot its histogram.
-
-    layer : str, optional
-        Name of the layer in adata.layers to plot its histogram.
-
-    group_by : str, default None
-        Choose either to group the histogram by another column.
-
-    together : bool, default False
-        If True, and if group_by != None, create one plot combining all groups.
-        If False, create separate histograms for each group.
-        The appearance of combined histograms can be controlled using the
-        `multiple` and `element` parameters in **kwargs.
-        To control how the histograms are normalized (e.g., to divide the
-        histogram by the number of elements in every group), use the `stat`
-        parameter in **kwargs. For example, set `stat="probability"` to show
-        the relative frequencies of each group.
-
-    ax : matplotlib.axes.Axes, optional
-        An existing Axes object to draw the plot onto, optional.
-
-    **kwargs
-        Additional keyword arguments passed to seaborn histplot function.
-        Key arguments include:
-        - `multiple`: Determines how the subsets of data are displayed
-           on the same axes. Options include:
-            * "layer": Draws each subset on top of the other
-               without adjustments.
-            * "dodge": Dodges bars for each subset side by side.
-            * "stack": Stacks bars for each subset on top of each other.
-            * "fill": Adjusts bar heights to fill the axes.
-        - `element`: Determines the visual representation of the bins.
-           Options include:
-            * "bars": Displays the typical bar-style histogram (default).
-            * "step": Creates a step line plot without bars.
-            * "poly": Creates a polygon where the bottom edge represents
-               the x-axis and the top edge the histogram's bins.
-        - `log_scale`: Determines if the data should be plotted on
-           a logarithmic scale.
-        - `stat`: Determines the statistical transformation to use on the data
-           for the histogram. Options include:
-            * "count": Show the counts of observations in each bin.
-            * "frequency": Show the number of observations divided
-              by the bin width.
-            * "density": Normalize such that the total area of the histogram
-               equals 1.
-            * "probability": Normalize such that each bar's height reflects
-               the probability of observing that bin.
-        - `bins`: Specification of hist bins.
-            Can be a number (indicating the number of bins) or a list
-            (indicating bin edges). For example, `bins=10` will create 10 bins,
-            while `bins=[0, 1, 2, 3]` will create bins [0,1), [1,2), [2,3].
-            If not provided, the binning will be determined automatically.
-
-    Returns
-    -------
-    fig : matplotlib.figure.Figure
-        The created figure for the plot.
-
-    axs : list[matplotlib.axes.Axes]
-        List of the axes of the histogram plots.
-
-    """
-
-    # Use utility functions for input validation
-    if layer:
-        check_table(adata, tables=layer)
-    if annotation:
-        check_annotation(adata, annotations=annotation)
-    if feature:
-        check_feature(adata, features=feature)
-    if group_by:
-        check_annotation(adata, annotations=group_by)
-
-    # If layer is specified, get the data from that layer
-    if layer:
-        df = pd.DataFrame(
-            adata.layers[layer], index=adata.obs.index, columns=adata.var_names
-        )
-    else:
-        df = pd.DataFrame(
-             adata.X, index=adata.obs.index, columns=adata.var_names
-        )
-
-    df = pd.concat([df, adata.obs], axis=1)
-
-    if feature and annotation:
-        raise ValueError("Cannot pass both feature and annotation,"
-                         " choose one.")
-
-    data_column = feature if feature else annotation
-
-    if ax is not None:
-        fig = ax.get_figure()
-    else:
-        fig, ax = plt.subplots()
-
-    axs = []
-
-    if group_by:
-        groups = df[group_by].dropna().unique().tolist()
-        n_groups = len(groups)
-        if n_groups == 0:
-            raise ValueError("There must be at least one group to create a"
-                             " histogram.")
-
-        if together:
-            # Set default values if not provided in kwargs
-            kwargs.setdefault("multiple", "stack")
-            kwargs.setdefault("element", "bars")
-
-            sns.histplot(data=df.dropna(), x=data_column, hue=group_by,
-                         ax=ax, **kwargs)
-            axs.append(ax)
-        else:
-            fig, ax_array = plt.subplots(
-                n_groups, 1, figsize=(5, 5 * n_groups)
-            )
-            for i, ax_i in enumerate(ax_array):
-                sns.histplot(data=df[df[group_by] == groups[i]].dropna(),
-                             x=data_column, ax=ax_i, **kwargs)
-                ax_i.set_title(groups[i])
-                axs.append(ax_i)
-    else:
-        sns.histplot(data=df, x=data_column, ax=ax, **kwargs)
-        axs.append(ax)
-
-    return fig, axs
-
-
-def heatmap(adata, column, layer=None, **kwargs):
-    """
-    Plot the heatmap of the mean feature of cells that belong to a `column`.
-
-    Parameters
-    ----------
-    adata : anndata.AnnData
-         The AnnData object.
-
-    column : str
-        Name of member of adata.obs to plot the histogram.
-
-    layer : str, default None
-        The name of the `adata` layer to use to calculate the mean feature.
-
-    **kwargs:
-        Parameters passed to seaborn heatmap function.
-
-    Returns
-    -------
-    pandas.DataFrame
-        A dataframe tha has the labels as indexes the mean feature for every
-        marker.
-
-    matplotlib.figure.Figure
-        The figure of the heatmap.
-
-    matplotlib.axes._subplots.AxesSubplot
-        The AsxesSubplot of the heatmap.
-
-    """
-    features = adata.to_df(layer=layer)
-    labels = adata.obs[column]
-    grouped = pd.concat([features, labels], axis=1).groupby(column)
-    mean_feature = grouped.mean()
-
-    n_rows = len(mean_feature)
-    n_cols = len(mean_feature.columns)
-    fig, ax = plt.subplots(figsize=(n_cols * 1.5, n_rows * 1.5))
-    seaborn.heatmap(
-        mean_feature,
-        annot=True,
-        cmap="Blues",
-        square=True,
-        ax=ax,
-        fmt=".1f",
-        cbar_kws=dict(use_gridspec=False, location="top"),
-        linewidth=.5,
-        annot_kws={"fontsize": 10},
-        **kwargs)
-
-    ax.tick_params(axis='both', labelsize=25)
-    ax.set_ylabel(column, size=25)
-
-    return mean_feature, fig, ax
-
-
-def hierarchical_heatmap(adata, annotation, features=None, layer=None,
-                         cluster_feature=False, cluster_annotations=False,
-                         standard_scale=None, z_score="annotation",
-                         swap_axes=False, rotate_label=False, **kwargs):
-
-    """
-    Generates a hierarchical clustering heatmap and dendrogram.
-    By default, the dataset is assumed to have features as columns and
-    annotations as rows. Cells are grouped by annotation (e.g., phenotype),
-    and for each group, the average expression intensity of each feature
-    (e.g., protein or marker) is computed. The heatmap is plotted using
-    seaborn's clustermap.
-
-    Parameters:
-    ----------
-    adata : anndata.AnnData
-        The AnnData object.
-    annotation : str
-        Name of the annotation in adata.obs to group by and calculate mean
-        intensity.
-    features : list or None, optional
-        List of feature names (e.g., markers) to be included in the
-        visualization. If None, all features are used. Default is None.
-    layer : str, optional
-        The name of the `adata` layer to use to calculate the mean intensity.
-        If not provided, uses the main matrix. Default is None.
-    cluster_feature : bool, optional
-        If True, perform hierarchical clustering on the feature axis.
-        Default is False.
-    cluster_annotations : bool, optional
-        If True, perform hierarchical clustering on the annotations axis.
-        Default is False.
-    standard_scale : int or None, optional
-        Whether to standard scale data (0: row-wise or 1: column-wise).
-        Default is None.
-    z_score : str, optional
-        Specifies the axis for z-score normalization. Can be "feature" or
-        "annotation". Default is "annotation".
-    swap_axes : bool, optional
-        If True, switches the axes of the heatmap, effectively transposing
-        the dataset. By default (when False), annotations are on the vertical
-        axis (rows) and features are on the horizontal axis (columns).
-        When set to True, features will be on the vertical axis and
-        annotations on the horizontal axis. Default is False.
-    rotate_label : bool, optional
-        If True, rotate x-axis labels by 45 degrees. Default is False.
-    **kwargs:
-        Additional parameters passed to `sns.clustermap` function or its
-        underlying functions. Some essential parameters include:
-        - `cmap` : colormap
-          Colormap to use for the heatmap. It's an argument for the underlying
-          `sns.heatmap()` used within `sns.clustermap()`. Examples include
-          "viridis", "plasma", "coolwarm", etc.
-        - `{row,col}_colors` : Lists or DataFrames
-          Colors to use for annotating the rows/columns. Useful for visualizing
-          additional categorical information alongside the main heatmap.
-        - `{dendrogram,colors}_ratio` : tuple(float)
-          Control the size proportions of the dendrogram and the color labels
-          relative to the main heatmap.
-        - `cbar_pos` : tuple(float) or None
-          Specify the position and size of the colorbar in the figure. If set
-          to None, no colorbar will be added.
-        - `tree_kws` : dict
-          Customize the appearance of the dendrogram tree. Passes additional
-          keyword arguments to the underlying
-          `matplotlib.collections.LineCollection`.
-        - `method` : str
-          The linkage algorithm to use for the hierarchical clustering.
-          Defaults to 'centroid' in the function, but can be changed.
-        - `metric` : str
-          The distance metric to use for the hierarchy. Defaults to 'euclidean'
-          in the function.
-
-    Returns:
-    ----------
-    mean_intensity : pandas.DataFrame
-        A DataFrame containing the mean intensity of cells for each annotation.
-    clustergrid : seaborn.matrix.ClusterGrid
-        The seaborn ClusterGrid object representing the heatmap and
-        dendrograms.
-    dendrogram_data : dict
-        A dictionary containing hierarchical clustering linkage data for both
-        rows and columns. These linkage matrices can be used to generate
-        dendrograms with tools like scipy's dendrogram function. This offers
-        flexibility in customizing and plotting dendrograms as needed.
-
-    Examples
-    --------
-    import matplotlib.pyplot as plt
-    import pandas as pd
-    import anndata
-    from spac.visualization import hierarchical_heatmap
-    X = pd.DataFrame([[1, 2], [3, 4]], columns=['gene1', 'gene2'])
-    annotation = pd.DataFrame(['type1', 'type2'], columns=['cell_type'])
-    all_data = anndata.AnnData(X=X, obs=annotation)
-
-    mean_intensity, clustergrid, dendrogram_data = hierarchical_heatmap(
-        all_data,
-        "cell_type",
-        layer=None,
-        z_score="annotation",
-        swap_axes=True,
-        cluster_feature=False,
-        cluster_annotations=True
-    )
-
-    # To display a standalone dendrogram using the returned linkage matrix:
-    import scipy.cluster.hierarchy as sch
-    import numpy as np
-    import matplotlib.pyplot as plt
-
-    # Convert the linkage data to type double
-    dendro_col_data = np.array(dendrogram_data['col_linkage'], dtype=np.double)
-
-    # Ensure the linkage matrix has at least two dimensions and
-    more than one linkage
-    if dendro_col_data.ndim == 2 and dendro_col_data.shape[0] > 1:
-        fig, ax = plt.subplots(figsize=(10, 7))
-        sch.dendrogram(dendro_col_data, ax=ax)
-        plt.title('Standalone Col Dendrogram')
-        plt.show()
-    else:
-        print("Insufficient data to plot a dendrogram.")
-    """
-
-    # Use utility functions to check inputs
-    check_annotation(adata, annotations=annotation)
-    if features:
-        check_feature(adata, features=features)
-    if layer:
-        check_table(adata, tables=layer)
-
-    # Raise an error if there are any NaN values in the annotation column
-    if adata.obs[annotation].isna().any():
-        raise ValueError("NaN values found in annotation column.")
-
-    # Convert the observation column to categorical if it's not already
-    if not pd.api.types.is_categorical_dtype(adata.obs[annotation]):
-        adata.obs[annotation] = adata.obs[annotation].astype('category')
-
-    # Calculate mean intensity
-    if layer:
-        intensities = pd.DataFrame(
-            adata.layers[layer],
-            index=adata.obs_names,
-            columns=adata.var_names
-        )
-    else:
-        intensities = adata.to_df()
-
-    labels = adata.obs[annotation]
-    grouped = pd.concat([intensities, labels], axis=1).groupby(annotation)
-    mean_intensity = grouped.mean()
-
-    # If swap_axes is True, transpose the mean_intensity
-    if swap_axes:
-        mean_intensity = mean_intensity.T
-
-    # Map z_score based on user's input and the state of swap_axes
-    if z_score == "annotation":
-        z_score = 0 if not swap_axes else 1
-    elif z_score == "feature":
-        z_score = 1 if not swap_axes else 0
-
-    # Subset the mean_intensity DataFrame based on selected features
-    if features is not None and len(features) > 0:
-        mean_intensity = mean_intensity.loc[features]
-
-    # Determine clustering behavior based on swap_axes
-    if swap_axes:
-        row_cluster = cluster_feature  # Rows are features
-        col_cluster = cluster_annotations  # Columns are annotations
-    else:
-        row_cluster = cluster_annotations  # Rows are annotations
-        col_cluster = cluster_feature  # Columns are features
-
-    # Use seaborn's clustermap for hierarchical clustering and
-    # heatmap visualization.
-    clustergrid = sns.clustermap(
-        mean_intensity,
-        standard_scale=standard_scale,
-        z_score=z_score,
-        method='centroid',
-        metric='euclidean',
-        row_cluster=row_cluster,
-        col_cluster=col_cluster,
-        cmap="viridis",
-        **kwargs
-    )
-
-    # Rotate x-axis tick labels if rotate_label is True
-    if rotate_label:
-        plt.setp(clustergrid.ax_heatmap.get_xticklabels(), rotation=45)
-
-    # Extract the dendrogram data for return
-    dendro_row_data = None
-    dendro_col_data = None
-
-    if clustergrid.dendrogram_row:
-        dendro_row_data = clustergrid.dendrogram_row.linkage
-
-    if clustergrid.dendrogram_col:
-        dendro_col_data = clustergrid.dendrogram_col.linkage
-
-    # Define the dendrogram_data dictionary
-    dendrogram_data = {
-        'row_linkage': dendro_row_data,
-        'col_linkage': dendro_col_data
-    }
-
-    return mean_intensity, clustergrid, dendrogram_data
-
-
-def threshold_heatmap(
-    adata, feature_cutoffs, annotation, layer=None, **kwargs
-):
-    """
-    Creates a heatmap for each feature, categorizing intensities into low,
-    medium, and high based on provided cutoffs.
-
-    Parameters
-    ----------
-    adata : anndata.AnnData
-        AnnData object containing the feature intensities in .X attribute
-        or specified layer.
-    feature_cutoffs : dict
-        Dictionary with feature names as keys and tuples with two intensity
-        cutoffs as values.
-    annotation : str
-        Column name in .obs DataFrame that contains the annotation
-        used for grouping.
-    layer : str, optional
-        Layer name in adata.layers to use for intensities.
-        If None, uses .X attribute.
-    **kwargs : keyword arguments
-        Additional keyword arguments to pass to scanpy's heatmap function.
-
-    Returns
-    -------
-    Dictionary of :class:`~matplotlib.axes.Axes`
-        A dictionary contains the axes of figures generated in the scanpy
-        heatmap function.
-        Consistent Key: 'heatmap_ax'
-        Potential Keys includes: 'groupby_ax', 'dendrogram_ax', and
-        'gene_groups_ax'.
-    """
-
-    # Use utility functions for input validation
-    check_table(adata, tables=layer)
-    if annotation:
-        check_annotation(adata, annotations=annotation)
-    if feature_cutoffs:
-        check_feature(adata, features=list(feature_cutoffs.keys()))
-
-    # Assert annotation is a string
-    if not isinstance(annotation, str):
-        err_type = type(annotation).__name__
-        err_msg = (f'Annotation should be string. Got {err_type}.')
-        raise TypeError(err_msg)
-
-    # Assert annotation is a column in adata.obs DataFrame
-    if annotation not in adata.obs.columns:
-        err_msg = f"'{annotation}' not found in adata.obs DataFrame."
-        raise ValueError(err_msg)
-
-    if not isinstance(feature_cutoffs, dict):
-        raise TypeError("feature_cutoffs should be a dictionary.")
-
-    for key, value in feature_cutoffs.items():
-        if not (isinstance(value, tuple) and len(value) == 2):
-            raise ValueError(
-                "Each value in feature_cutoffs should be a "
-                "tuple of two elements."
-            )
-        if math.isnan(value[0]):
-            raise ValueError(f"Low cutoff for {key} should not be NaN.")
-        if math.isnan(value[1]):
-            raise ValueError(f"High cutoff for {key} should not be NaN.")
-
-    adata.uns['feature_cutoffs'] = feature_cutoffs
-
-    intensity_df = pd.DataFrame(
-        index=adata.obs_names, columns=feature_cutoffs.keys()
-    )
-
-    for feature, cutoffs in feature_cutoffs.items():
-        low_cutoff, high_cutoff = cutoffs
-        feature_values = (
-            adata[:, feature].layers[layer]
-            if layer else adata[:, feature].X
-        ).flatten()
-        intensity_df.loc[feature_values <= low_cutoff, feature] = 0
-        intensity_df.loc[(feature_values > low_cutoff) &
-                         (feature_values <= high_cutoff), feature] = 1
-        intensity_df.loc[feature_values > high_cutoff, feature] = 2
-
-    intensity_df = intensity_df.astype(int)
-    adata.layers["intensity"] = intensity_df.to_numpy()
-    adata.obs[annotation] = adata.obs[annotation].astype('category')
-
-    color_map = {0: (0/255, 0/255, 139/255), 1: 'green', 2: 'yellow'}
-    colors = [color_map[i] for i in range(3)]
-    cmap = ListedColormap(colors)
-
-    norm = BoundaryNorm([-0.5, 0.5, 1.5, 2.5], cmap.N)
-
-    heatmap_plot = sc.pl.heatmap(
-        adata,
-        var_names=intensity_df.columns,
-        groupby=annotation,
-        use_raw=False,
-        layer='intensity',
-        cmap=cmap,
-        norm=norm,
-        **kwargs
-    )
-
-    colorbar = plt.gcf().axes[-1]
-    colorbar.set_yticks([0, 1, 2])
-    colorbar.set_yticklabels(['low', 'medium', 'high'])
-
-    return heatmap_plot
-
-
-def spatial_plot(
-        adata,
-        spot_size,
-        alpha,
-        vmin=-999,
-        vmax=-999,
-        annotation=None,
-        feature=None,
-        layer=None,
-        ax=None,
-        **kwargs
-):
-    """
-    Generate the spatial plot of selected features
-    Parameters
-    ----------
-    adata : anndata.AnnData
-        The AnnData object containing target feature and spatial coordinates.
-
-    spot_size : int
-        The size of spot on the spatial plot.
-    alpha : float
-        The transparency of spots, range from 0 (invisible) to 1 (solid)
-    vmin : float or int
-        The lower limit of the feature value for visualization
-    vmax : float or int
-        The upper limit of the feature value for visualization
-    feature : str
-        The feature to visualize on the spatial plot.
-        Default None.
-    annotation : str
-        The annotation to visualize in the spatial plot.
-        Can't be set with feature, default None.
-    layer : str
-        Name of the AnnData object layer that wants to be plotted.
-        By default adata.raw.X is plotted.
-    ax : matplotlib.axes.Axes
-        The matplotlib Axes containing the analysis plots.
-        The returned ax is the passed ax or new ax created.
-        Only works if plotting a single component.
-    **kwargs
-        Arguments to pass to matplotlib.pyplot.scatter()
-    Returns
-    -------
-        Single or a list of class:`~matplotlib.axes.Axes`.
-    """
-
-    err_msg_layer = "The 'layer' parameter must be a string, " + \
-        f"got {str(type(layer))}"
-    err_msg_feature = "The 'feature' parameter must be a string, " + \
-        f"got {str(type(feature))}"
-    err_msg_annotation = "The 'annotation' parameter must be a string, " + \
-        f"got {str(type(annotation))}"
-    err_msg_feat_annotation_coe = "Both annotation and feature are passed, " +\
-        "please provide sinle input."
-    err_msg_feat_annotation_non = "Both annotation and feature are None, " + \
-        "please provide single input."
-    err_msg_spot_size = "The 'spot_size' parameter must be an integer, " + \
-        f"got {str(type(spot_size))}"
-    err_msg_alpha_type = "The 'alpha' parameter must be a float," + \
-        f"got {str(type(alpha))}"
-    err_msg_alpha_value = "The 'alpha' parameter must be between " + \
-        f"0 and 1 (inclusive), got {str(alpha)}"
-    err_msg_vmin = "The 'vmin' parameter must be a float or an int, " + \
-        f"got {str(type(vmin))}"
-    err_msg_vmax = "The 'vmax' parameter must be a float or an int, " + \
-        f"got {str(type(vmax))}"
-    err_msg_ax = "The 'ax' parameter must be an instance " + \
-        f"of matplotlib.axes.Axes, got {str(type(ax))}"
-
-    if adata is None:
-        raise ValueError("The input dataset must not be None.")
-
-    if not isinstance(adata, anndata.AnnData):
-        err_msg_adata = "The 'adata' parameter must be an " + \
-            f"instance of anndata.AnnData, got {str(type(adata))}."
-        raise ValueError(err_msg_adata)
-
-    if layer is not None and not isinstance(layer, str):
-        raise ValueError(err_msg_layer)
-
-    if layer is not None and layer not in adata.layers.keys():
-        err_msg_layer_exist = f"Layer {layer} does not exists, " + \
-            f"available layers are {str(adata.layers.keys())}"
-        raise ValueError(err_msg_layer_exist)
-
-    if feature is not None and not isinstance(feature, str):
-        raise ValueError(err_msg_feature)
-
-    if annotation is not None and not isinstance(annotation, str):
-        raise ValueError(err_msg_annotation)
-
-    if annotation is not None and feature is not None:
-        raise ValueError(err_msg_feat_annotation_coe)
-
-    if annotation is None and feature is None:
-        raise ValueError(err_msg_feat_annotation_non)
-
-    if 'spatial' not in adata.obsm_keys():
-        err_msg = "Spatial coordinates not found in the 'obsm' attribute."
-        raise ValueError(err_msg)
-
-    # Extract annotation name
-    annotation_names = adata.obs.columns.tolist()
-    annotation_names_str = ", ".join(annotation_names)
-
-    if annotation is not None and annotation not in annotation_names:
-        error_text = f'The annotation "{annotation}"' + \
-            'not found in the dataset.' + \
-            f" Existing annotations are: {annotation_names_str}"
-        raise ValueError(error_text)
-
-    # Extract feature name
-    if layer is None:
-        layer = adata.X
-    else:
-        layer = adata.layers[layer]
-
-    feature_names = adata.var_names.tolist()
-
-    if feature is not None and feature not in feature_names:
-        error_text = f"Feature {feature} not found," + \
-            " please check the sample metadata."
-        raise ValueError(error_text)
-
-    if not isinstance(spot_size, int):
-        raise ValueError(err_msg_spot_size)
-
-    if not isinstance(alpha, float):
-        raise ValueError(err_msg_alpha_type)
-
-    if not (0 <= alpha <= 1):
-        raise ValueError(err_msg_alpha_value)
-
-    if vmin != -999 and not (
-        isinstance(vmin, float) or isinstance(vmin, int)
-    ):
-        raise ValueError(err_msg_vmin)
-
-    if vmax != -999 and not (
-        isinstance(vmax, float) or isinstance(vmax, int)
-    ):
-        raise ValueError(err_msg_vmax)
-
-    if ax is not None and not isinstance(ax, plt.Axes):
-        raise ValueError(err_msg_ax)
-
-    if feature is not None:
-
-        feature_index = feature_names.index(feature)
-        feature_annotation = feature + "spatial_plot"
-        if vmin == -999:
-            vmin = np.min(layer[:, feature_index])
-        if vmax == -999:
-            vmax = np.max(layer[:, feature_index])
-        adata.obs[feature_annotation] = layer[:, feature_index]
-        color_region = feature_annotation
-    else:
-        color_region = annotation
-        vmin = None
-        vmax = None
-
-    if ax is None:
-        fig = plt.figure()
-        ax = fig.add_subplot(1, 1, 1)
-
-    print(feature)
-    ax = sc.pl.spatial(
-        adata=adata,
-        layer=layer,
-        color=color_region,
-        spot_size=spot_size,
-        alpha=alpha,
-        vmin=vmin,
-        vmax=vmax,
-        ax=ax,
-        show=False,
-        **kwargs)
-
-    return ax
-
-
-def boxplot(adata, annotation=None, second_annotation=None, layer=None,
-            ax=None, features=None, log_scale=False, **kwargs):
-    """
-    Create a boxplot visualization of the features in the passed adata object.
-    This function offers flexibility in how the boxplots are displayed,
-    based on the arguments provided.
-
-    Parameters
-    ----------
-    adata : anndata.AnnData
-        The AnnData object.
-
-    annotation : str, optional
-        Annotation to determine if separate plots are needed for every label.
-
-    second_annotation : str, optional
-        Second annotation to further divide the data.
-
-    layer : str, optional
-        The name of the matrix layer to use. If not provided,
-        uses the main data matrix adata.X.
-
-    ax : matplotlib.axes.Axes, optional
-        An existing Axes object to draw the plot onto, optional.
-
-    features : list, optional
-        List of feature names to be plotted.
-        If not provided, all features will be plotted.
-
-    log_scale : bool, optional
-        If True, the Y-axis will be in log scale. Default is False.
-
-    **kwargs
-        Additional arguments to pass to seaborn.boxplot.
-        Key arguments include:
-        - `orient`: Determines the orientation of the plot.
-        * "v": Vertical orientation (default). In this case, categorical data
-           will be plotted on the x-axis, and the boxplots will be vertical.
-        * "h": Horizontal orientation. Categorical data will be plotted on the
-           y-axis, and the boxplots will be horizontal.
-    Returns
-    -------
-    fig, ax : matplotlib.figure.Figure, matplotlib.axes.Axes
-        The created figure and axes for the plot.
-
-    Examples
-    --------
-    - Multiple features boxplot: boxplot(adata, features=['GeneA','GeneB'])
-    - Boxplot grouped by a single annotation:
-      boxplot(adata, features=['GeneA'], annotation='cell_type')
-    - Boxplot for multiple features grouped by a single annotation:
-      boxplot(adata, features=['GeneA', 'GeneB'], annotation='cell_type')
-    - Nested grouping by two annotations: boxplot(adata, features=['GeneA'],
-      annotation='cell_type', second_annotation='treatment')
-    """
-
-    # Use utility functions to check inputs
-    if layer:
-        check_table(adata, tables=layer)
-    if annotation:
-        check_annotation(adata, annotations=annotation)
-    if second_annotation:
-        check_annotation(adata, annotations=second_annotation)
-    if features:
-        check_feature(adata, features=features)
-
-    if 'orient' not in kwargs:
-        kwargs['orient'] = 'v'
-
-    if kwargs['orient'] != 'v':
-        v_orient = False
-    else:
-        v_orient = True
-
-    # Validate ax instance
-    if ax and not isinstance(ax, plt.Axes):
-        raise TypeError("Input 'ax' must be a matplotlib.axes.Axes object.")
-
-    # Use the specified layer if provided
-    if layer:
-        data_matrix = adata.layers[layer]
-    else:
-        data_matrix = adata.X
-
-    # Create a DataFrame from the data matrix with features as columns
-    df = pd.DataFrame(data_matrix, columns=adata.var_names)
-
-    # Add annotations to the DataFrame if provided
-    if annotation:
-        df[annotation] = adata.obs[annotation].values
-    if second_annotation:
-        df[second_annotation] = adata.obs[second_annotation].values
-
-    # If features is None, set it to all available features
-    if features is None:
-        features = adata.var_names.tolist()
-
-    df = df[
-        features +
-        ([annotation] if annotation else []) +
-        ([second_annotation] if second_annotation else [])
-    ]
-
-    # Create the plot
-    if ax:
-        fig = ax.get_figure()
-    else:
-        fig, ax = plt.subplots(figsize=(10, 5))
-
-    # Plotting logic based on provided annotations
-    if annotation and second_annotation:
-        if v_orient:
-            sns.boxplot(data=df, y=features[0], x=annotation,
-                        hue=second_annotation, ax=ax, **kwargs)
-
-        else:
-            sns.boxplot(data=df, y=annotation, x=features[0],
-                        hue=second_annotation, ax=ax, **kwargs)
-
-        title_str = f"Nested Grouping by {annotation} and {second_annotation}"
-
-        ax.set_title(title_str)
-
-    elif annotation:
-        if len(features) > 1:
-            # Reshape the dataframe to long format for visualization
-            melted_data = df.melt(id_vars=annotation)
-            if v_orient:
-                sns.boxplot(data=melted_data, x="variable", y="value",
-                            hue=annotation,  ax=ax, **kwargs)
-            else:
-                sns.boxplot(data=melted_data, x="value", y="variable",
-                            hue=annotation,  ax=ax, **kwargs)
-            ax.set_title(f"Multiple Features Grouped by {annotation}")
-        else:
-            if v_orient:
-                sns.boxplot(data=df, y=features[0], x=annotation,
-                            ax=ax, **kwargs)
-            else:
-                sns.boxplot(data=df, x=features[0], y=annotation,
-                            ax=ax, **kwargs)
-            ax.set_title(f"Grouped by {annotation}")
-
-    else:
-        if len(features) > 1:
-            sns.boxplot(data=df[features], ax=ax, **kwargs)
-            ax.set_title("Multiple Features")
-        else:
-            if v_orient:
-                sns.boxplot(x=df[features[0]], ax=ax, **kwargs)
-            else:
-                sns.boxplot(y=df[features[0]], ax=ax, **kwargs)
-            ax.set_title("Single Boxplot")
-
-    # Check if all data points are positive and non-zero
-    all_positive = (df[features] > 0).all().all()
-
-    # If log_scale is True and all data points are positive and non-zero
-    if log_scale and all_positive:
-        plt.yscale('log')
-
-    plt.xticks(rotation=90)
-    plt.tight_layout()
-    plt.show()
-
-    return fig, ax
+import seaborn as sns
+import seaborn
+import pandas as pd
+import numpy as np
+import anndata
+import scanpy as sc
+import math
+import matplotlib.pyplot as plt
+from matplotlib.colors import ListedColormap, BoundaryNorm
+from spac.utils import check_table, check_annotation, check_feature
+
+
+def visualize_2D_scatter(
+    x, y, labels=None, point_size=None, theme=None,
+    ax=None, legend_label_size=50, annotate_centers=False, **kwargs
+):
+    """
+    Visualize 2D data using plt.scatter.
+
+    Parameters
+    ----------
+    x, y : array-like
+        Coordinates of the data.
+    labels : array-like, optional
+        Array of labels for the data points. Can be numerical or categorical.
+    point_size : float, optional
+        Size of the points. If None, it will be automatically determined.
+    theme : str, optional
+        Color theme for the plot. Defaults to 'viridis' if theme not
+        recognized. For a list of supported themes, refer to Matplotlib's
+        colormap documentation:
+        https://matplotlib.org/stable/tutorials/colors/colormaps.html
+    ax : matplotlib.axes.Axes, optional (default: None)
+        Matplotlib axis object. If None, a new one is created.
+    annotate_centers : bool, optional (default: False)
+        Annotate the centers of clusters if labels are categorical.
+    **kwargs
+        Additional keyword arguments passed to plt.scatter.
+
+    Returns
+    -------
+    fig : matplotlib.figure.Figure
+        The figure of the plot.
+    ax : matplotlib.axes.Axes
+        The axes of the plot.
+    """
+
+    # Input validation
+    if not hasattr(x, "__iter__") or not hasattr(y, "__iter__"):
+        raise ValueError("x and y must be array-like.")
+    if len(x) != len(y):
+        raise ValueError("x and y must have the same length.")
+    if labels is not None and len(labels) != len(x):
+        raise ValueError("Labels length should match x and y length.")
+
+    # Define color themes
+    themes = {
+        'fire': plt.get_cmap('inferno'),
+        'viridis': plt.get_cmap('viridis'),
+        'inferno': plt.get_cmap('inferno'),
+        'blue': plt.get_cmap('Blues'),
+        'red': plt.get_cmap('Reds'),
+        'green': plt.get_cmap('Greens'),
+        'darkblue': ListedColormap(['#00008B']),
+        'darkred': ListedColormap(['#8B0000']),
+        'darkgreen': ListedColormap(['#006400'])
+    }
+
+    if theme and theme not in themes:
+        error_msg = (
+            f"Theme '{theme}' not recognized. Please use a valid theme."
+        )
+        raise ValueError(error_msg)
+    cmap = themes.get(theme, plt.get_cmap('viridis'))
+
+    # Determine point size
+    num_points = len(x)
+    if point_size is None:
+        point_size = 5000 / num_points
+
+    if ax is None:
+        fig, ax = plt.subplots(figsize=(10, 6))
+    else:
+        fig = ax.figure
+
+    # Plotting logic
+    if labels is not None:
+        # Check if labels are categorical
+        if pd.api.types.is_categorical_dtype(labels):
+
+            # Determine how to access the categories based on
+            # the type of 'labels'
+            if isinstance(labels, pd.Series):
+                unique_clusters = labels.cat.categories
+            elif isinstance(labels, pd.Categorical):
+                unique_clusters = labels.categories
+            else:
+                raise TypeError(
+                    "Expected labels to be of type Series[Categorical] or "
+                    "Categorical."
+                )
+
+            cmap = plt.get_cmap('tab10', len(unique_clusters))
+            for idx, cluster in enumerate(unique_clusters):
+                mask = np.array(labels) == cluster
+                ax.scatter(
+                    x[mask], y[mask],
+                    color=cmap(idx),
+                    label=cluster,
+                    s=point_size
+                )
+
+                if annotate_centers:
+                    center_x = np.mean(x[mask])
+                    center_y = np.mean(y[mask])
+                    ax.text(
+                        center_x, center_y, cluster,
+                        fontsize=9, ha='center', va='center'
+                    )
+
+            # Extract current handles and labels for the legend
+            handles, labels = ax.get_legend_handles_labels()
+
+            # Adjust the size of legend items
+            for handle in handles:
+                handle.set_sizes([legend_label_size])
+
+            # Create a custom legend
+            ax.legend(
+                handles,
+                labels,
+                loc='upper right',
+                bbox_to_anchor=(1.25, 1),  # Adjusting position
+                handlelength=2,
+                handletextpad=1
+            )
+
+        else:
+            # If labels are continuous
+            scatter = ax.scatter(
+                x, y, c=labels, cmap=cmap, s=point_size, **kwargs
+            )
+            plt.colorbar(scatter, ax=ax)
+    else:
+        scatter = ax.scatter(x, y, c='gray', s=point_size, **kwargs)
+
+    # Equal aspect ratio for the axes
+    ax.set_aspect('equal', 'datalim')
+
+    return fig, ax
+
+
+def dimensionality_reduction_plot(adata, method, annotation=None, feature=None,
+                                  layer=None, ax=None, **kwargs):
+    """
+    Visualize scatter plot in PCA, t-SNE or UMAP basis.
+
+    Parameters
+    ----------
+    adata : anndata.AnnData
+        The AnnData object with coordinates precomputed by the 'tsne' or 'UMAP'
+        function and stored in 'adata.obsm["X_tsne"]' or 'adata.obsm["X_umap"]'
+    method : str
+        Dimensionality reduction method to visualize.
+        Choose from {'tsne', 'umap', 'pca'}.
+    annotation : str, optional
+        The name of the column in `adata.obs` to use for coloring
+        the scatter plot points based on cell annotations.
+    feature : str, optional
+        The name of the gene or feature in `adata.var_names` to use
+        for coloring the scatter plot points based on feature expression.
+    layer : str, optional
+        The name of the data layer in `adata.layers` to use for visualization.
+        If None, the main data matrix `adata.X` is used.
+    ax : matplotlib.axes.Axes, optional (default: None)
+        A matplotlib axes object to plot on.
+        If not provided, a new figure and axes will be created.
+    **kwargs
+        Parameters passed to visualize_2D_scatter function.
+
+    Returns
+    -------
+    fig : matplotlib.figure.Figure
+        The created figure for the plot.
+    ax : matplotlib.axes.Axes
+        The axes of the plot.
+    """
+
+    # Check if both annotation and feature are specified, raise error if so
+    if annotation and feature:
+        raise ValueError(
+            "Please specify either an annotation or a feature for coloring, "
+            "not both.")
+
+    # Use utility functions for input validation
+    if layer:
+        check_table(adata, tables=layer)
+    if annotation:
+        check_annotation(adata, annotations=annotation)
+    if feature:
+        check_feature(adata, features=[feature])
+
+    # Validate the method and check if the necessary data exists in adata.obsm
+    valid_methods = ['tsne', 'umap', 'pca']
+    if method not in valid_methods:
+        raise ValueError("Method should be one of {'tsne', 'umap', 'pca'}.")
+
+    key = f'X_{method}'
+    if key not in adata.obsm.keys():
+        raise ValueError(
+            f"{key} coordinates not found in adata.obsm. "
+            f"Please run {method.upper()} before calling this function."
+        )
+
+    # Extract the 2D coordinates
+    x, y = adata.obsm[key].T
+
+    # Determine coloring scheme
+    if annotation:
+        color_values = adata.obs[annotation].astype('category').values
+    elif feature:
+        data_source = adata.layers[layer] if layer else adata.X
+        color_values = data_source[:, adata.var_names == feature].squeeze()
+    else:
+        color_values = None
+
+    fig, ax = visualize_2D_scatter(x, y, ax=ax, labels=color_values, **kwargs)
+
+    return fig, ax
+
+
+def tsne_plot(adata, color_column=None, ax=None, **kwargs):
+    """
+    Visualize scatter plot in tSNE basis.
+
+    Parameters
+    ----------
+    adata : anndata.AnnData
+        The AnnData object with t-SNE coordinates precomputed by the 'tsne'
+        function and stored in 'adata.obsm["X_tsne"]'.
+    color_column : str, optional
+        The name of the column to use for coloring the scatter plot points.
+    ax : matplotlib.axes.Axes, optional (default: None)
+        A matplotlib axes object to plot on.
+        If not provided, a new figure and axes will be created.
+    **kwargs
+        Parameters passed to scanpy.pl.tsne function.
+
+    Returns
+    -------
+    fig : matplotlib.figure.Figure
+        The created figure for the plot.
+    ax : matplotlib.axes.Axes
+        The axes of the tsne plot.
+    """
+    if not isinstance(adata, anndata.AnnData):
+        raise ValueError("adata must be an AnnData object.")
+
+    if 'X_tsne' not in adata.obsm:
+        err_msg = ("adata.obsm does not contain 'X_tsne', "
+                   "perform t-SNE transformation first.")
+        raise ValueError(err_msg)
+
+    # Create a new figure and axes if not provided
+    if ax is None:
+        fig, ax = plt.subplots()
+    else:
+        fig = ax.get_figure()
+
+    if color_column and (color_column not in adata.obs.columns and
+                         color_column not in adata.var.columns):
+        err_msg = f"'{color_column}' not found in adata.obs or adata.var."
+        raise KeyError(err_msg)
+
+    # Add color column to the kwargs for the scanpy plot
+    if color_column:
+        kwargs['color'] = color_column
+
+    # Plot the t-SNE
+    sc.pl.tsne(adata, ax=ax, **kwargs)
+
+    return fig, ax
+
+
+def histogram(adata, feature=None, annotation=None, layer=None,
+              group_by=None, together=False, ax=None, **kwargs):
+    """
+    Plot the histogram of cells based on a specific feature from adata.X
+    or annotation from adata.obs.
+
+    Parameters
+    ----------
+    adata : anndata.AnnData
+        The AnnData object.
+
+    feature : str, optional
+        Name of continuous feature from adata.X to plot its histogram.
+
+    annotation : str, optional
+        Name of the annotation from adata.obs to plot its histogram.
+
+    layer : str, optional
+        Name of the layer in adata.layers to plot its histogram.
+
+    group_by : str, default None
+        Choose either to group the histogram by another column.
+
+    together : bool, default False
+        If True, and if group_by != None, create one plot combining all groups.
+        If False, create separate histograms for each group.
+        The appearance of combined histograms can be controlled using the
+        `multiple` and `element` parameters in **kwargs.
+        To control how the histograms are normalized (e.g., to divide the
+        histogram by the number of elements in every group), use the `stat`
+        parameter in **kwargs. For example, set `stat="probability"` to show
+        the relative frequencies of each group.
+
+    ax : matplotlib.axes.Axes, optional
+        An existing Axes object to draw the plot onto, optional.
+
+    **kwargs
+        Additional keyword arguments passed to seaborn histplot function.
+        Key arguments include:
+        - `multiple`: Determines how the subsets of data are displayed
+           on the same axes. Options include:
+            * "layer": Draws each subset on top of the other
+               without adjustments.
+            * "dodge": Dodges bars for each subset side by side.
+            * "stack": Stacks bars for each subset on top of each other.
+            * "fill": Adjusts bar heights to fill the axes.
+        - `element`: Determines the visual representation of the bins.
+           Options include:
+            * "bars": Displays the typical bar-style histogram (default).
+            * "step": Creates a step line plot without bars.
+            * "poly": Creates a polygon where the bottom edge represents
+               the x-axis and the top edge the histogram's bins.
+        - `log_scale`: Determines if the data should be plotted on
+           a logarithmic scale.
+        - `stat`: Determines the statistical transformation to use on the data
+           for the histogram. Options include:
+            * "count": Show the counts of observations in each bin.
+            * "frequency": Show the number of observations divided
+              by the bin width.
+            * "density": Normalize such that the total area of the histogram
+               equals 1.
+            * "probability": Normalize such that each bar's height reflects
+               the probability of observing that bin.
+        - `bins`: Specification of hist bins.
+            Can be a number (indicating the number of bins) or a list
+            (indicating bin edges). For example, `bins=10` will create 10 bins,
+            while `bins=[0, 1, 2, 3]` will create bins [0,1), [1,2), [2,3].
+            If not provided, the binning will be determined automatically.
+
+    Returns
+    -------
+    fig : matplotlib.figure.Figure
+        The created figure for the plot.
+
+    axs : list[matplotlib.axes.Axes]
+        List of the axes of the histogram plots.
+
+    """
+
+    # Use utility functions for input validation
+    if layer:
+        check_table(adata, tables=layer)
+    if annotation:
+        check_annotation(adata, annotations=annotation)
+    if feature:
+        check_feature(adata, features=feature)
+    if group_by:
+        check_annotation(adata, annotations=group_by)
+
+    # If layer is specified, get the data from that layer
+    if layer:
+        df = pd.DataFrame(
+            adata.layers[layer], index=adata.obs.index, columns=adata.var_names
+        )
+    else:
+        df = pd.DataFrame(
+             adata.X, index=adata.obs.index, columns=adata.var_names
+        )
+
+    df = pd.concat([df, adata.obs], axis=1)
+
+    if feature and annotation:
+        raise ValueError("Cannot pass both feature and annotation,"
+                         " choose one.")
+
+    data_column = feature if feature else annotation
+
+    if ax is not None:
+        fig = ax.get_figure()
+    else:
+        fig, ax = plt.subplots()
+
+    axs = []
+
+    if group_by:
+        groups = df[group_by].dropna().unique().tolist()
+        n_groups = len(groups)
+        if n_groups == 0:
+            raise ValueError("There must be at least one group to create a"
+                             " histogram.")
+
+        if together:
+            # Set default values if not provided in kwargs
+            kwargs.setdefault("multiple", "stack")
+            kwargs.setdefault("element", "bars")
+
+            sns.histplot(data=df.dropna(), x=data_column, hue=group_by,
+                         ax=ax, **kwargs)
+            axs.append(ax)
+        else:
+            fig, ax_array = plt.subplots(
+                n_groups, 1, figsize=(5, 5 * n_groups)
+            )
+            for i, ax_i in enumerate(ax_array):
+                sns.histplot(data=df[df[group_by] == groups[i]].dropna(),
+                             x=data_column, ax=ax_i, **kwargs)
+                ax_i.set_title(groups[i])
+                axs.append(ax_i)
+    else:
+        sns.histplot(data=df, x=data_column, ax=ax, **kwargs)
+        axs.append(ax)
+
+    return fig, axs
+
+
+def heatmap(adata, column, layer=None, **kwargs):
+    """
+    Plot the heatmap of the mean feature of cells that belong to a `column`.
+
+    Parameters
+    ----------
+    adata : anndata.AnnData
+         The AnnData object.
+
+    column : str
+        Name of member of adata.obs to plot the histogram.
+
+    layer : str, default None
+        The name of the `adata` layer to use to calculate the mean feature.
+
+    **kwargs:
+        Parameters passed to seaborn heatmap function.
+
+    Returns
+    -------
+    pandas.DataFrame
+        A dataframe tha has the labels as indexes the mean feature for every
+        marker.
+
+    matplotlib.figure.Figure
+        The figure of the heatmap.
+
+    matplotlib.axes._subplots.AxesSubplot
+        The AsxesSubplot of the heatmap.
+
+    """
+    features = adata.to_df(layer=layer)
+    labels = adata.obs[column]
+    grouped = pd.concat([features, labels], axis=1).groupby(column)
+    mean_feature = grouped.mean()
+
+    n_rows = len(mean_feature)
+    n_cols = len(mean_feature.columns)
+    fig, ax = plt.subplots(figsize=(n_cols * 1.5, n_rows * 1.5))
+    seaborn.heatmap(
+        mean_feature,
+        annot=True,
+        cmap="Blues",
+        square=True,
+        ax=ax,
+        fmt=".1f",
+        cbar_kws=dict(use_gridspec=False, location="top"),
+        linewidth=.5,
+        annot_kws={"fontsize": 10},
+        **kwargs)
+
+    ax.tick_params(axis='both', labelsize=25)
+    ax.set_ylabel(column, size=25)
+
+    return mean_feature, fig, ax
+
+
+def hierarchical_heatmap(adata, annotation, features=None, layer=None,
+                         cluster_feature=False, cluster_annotations=False,
+                         standard_scale=None, z_score="annotation",
+                         swap_axes=False, rotate_label=False, **kwargs):
+
+    """
+    Generates a hierarchical clustering heatmap and dendrogram.
+    By default, the dataset is assumed to have features as columns and
+    annotations as rows. Cells are grouped by annotation (e.g., phenotype),
+    and for each group, the average expression intensity of each feature
+    (e.g., protein or marker) is computed. The heatmap is plotted using
+    seaborn's clustermap.
+
+    Parameters:
+    ----------
+    adata : anndata.AnnData
+        The AnnData object.
+    annotation : str
+        Name of the annotation in adata.obs to group by and calculate mean
+        intensity.
+    features : list or None, optional
+        List of feature names (e.g., markers) to be included in the
+        visualization. If None, all features are used. Default is None.
+    layer : str, optional
+        The name of the `adata` layer to use to calculate the mean intensity.
+        If not provided, uses the main matrix. Default is None.
+    cluster_feature : bool, optional
+        If True, perform hierarchical clustering on the feature axis.
+        Default is False.
+    cluster_annotations : bool, optional
+        If True, perform hierarchical clustering on the annotations axis.
+        Default is False.
+    standard_scale : int or None, optional
+        Whether to standard scale data (0: row-wise or 1: column-wise).
+        Default is None.
+    z_score : str, optional
+        Specifies the axis for z-score normalization. Can be "feature" or
+        "annotation". Default is "annotation".
+    swap_axes : bool, optional
+        If True, switches the axes of the heatmap, effectively transposing
+        the dataset. By default (when False), annotations are on the vertical
+        axis (rows) and features are on the horizontal axis (columns).
+        When set to True, features will be on the vertical axis and
+        annotations on the horizontal axis. Default is False.
+    rotate_label : bool, optional
+        If True, rotate x-axis labels by 45 degrees. Default is False.
+    **kwargs:
+        Additional parameters passed to `sns.clustermap` function or its
+        underlying functions. Some essential parameters include:
+        - `cmap` : colormap
+          Colormap to use for the heatmap. It's an argument for the underlying
+          `sns.heatmap()` used within `sns.clustermap()`. Examples include
+          "viridis", "plasma", "coolwarm", etc.
+        - `{row,col}_colors` : Lists or DataFrames
+          Colors to use for annotating the rows/columns. Useful for visualizing
+          additional categorical information alongside the main heatmap.
+        - `{dendrogram,colors}_ratio` : tuple(float)
+          Control the size proportions of the dendrogram and the color labels
+          relative to the main heatmap.
+        - `cbar_pos` : tuple(float) or None
+          Specify the position and size of the colorbar in the figure. If set
+          to None, no colorbar will be added.
+        - `tree_kws` : dict
+          Customize the appearance of the dendrogram tree. Passes additional
+          keyword arguments to the underlying
+          `matplotlib.collections.LineCollection`.
+        - `method` : str
+          The linkage algorithm to use for the hierarchical clustering.
+          Defaults to 'centroid' in the function, but can be changed.
+        - `metric` : str
+          The distance metric to use for the hierarchy. Defaults to 'euclidean'
+          in the function.
+
+    Returns:
+    ----------
+    mean_intensity : pandas.DataFrame
+        A DataFrame containing the mean intensity of cells for each annotation.
+    clustergrid : seaborn.matrix.ClusterGrid
+        The seaborn ClusterGrid object representing the heatmap and
+        dendrograms.
+    dendrogram_data : dict
+        A dictionary containing hierarchical clustering linkage data for both
+        rows and columns. These linkage matrices can be used to generate
+        dendrograms with tools like scipy's dendrogram function. This offers
+        flexibility in customizing and plotting dendrograms as needed.
+
+    Examples
+    --------
+    import matplotlib.pyplot as plt
+    import pandas as pd
+    import anndata
+    from spac.visualization import hierarchical_heatmap
+    X = pd.DataFrame([[1, 2], [3, 4]], columns=['gene1', 'gene2'])
+    annotation = pd.DataFrame(['type1', 'type2'], columns=['cell_type'])
+    all_data = anndata.AnnData(X=X, obs=annotation)
+
+    mean_intensity, clustergrid, dendrogram_data = hierarchical_heatmap(
+        all_data,
+        "cell_type",
+        layer=None,
+        z_score="annotation",
+        swap_axes=True,
+        cluster_feature=False,
+        cluster_annotations=True
+    )
+
+    # To display a standalone dendrogram using the returned linkage matrix:
+    import scipy.cluster.hierarchy as sch
+    import numpy as np
+    import matplotlib.pyplot as plt
+
+    # Convert the linkage data to type double
+    dendro_col_data = np.array(dendrogram_data['col_linkage'], dtype=np.double)
+
+    # Ensure the linkage matrix has at least two dimensions and
+    more than one linkage
+    if dendro_col_data.ndim == 2 and dendro_col_data.shape[0] > 1:
+        fig, ax = plt.subplots(figsize=(10, 7))
+        sch.dendrogram(dendro_col_data, ax=ax)
+        plt.title('Standalone Col Dendrogram')
+        plt.show()
+    else:
+        print("Insufficient data to plot a dendrogram.")
+    """
+
+    # Use utility functions to check inputs
+    check_annotation(adata, annotations=annotation)
+    if features:
+        check_feature(adata, features=features)
+    if layer:
+        check_table(adata, tables=layer)
+
+    # Raise an error if there are any NaN values in the annotation column
+    if adata.obs[annotation].isna().any():
+        raise ValueError("NaN values found in annotation column.")
+
+    # Convert the observation column to categorical if it's not already
+    if not pd.api.types.is_categorical_dtype(adata.obs[annotation]):
+        adata.obs[annotation] = adata.obs[annotation].astype('category')
+
+    # Calculate mean intensity
+    if layer:
+        intensities = pd.DataFrame(
+            adata.layers[layer],
+            index=adata.obs_names,
+            columns=adata.var_names
+        )
+    else:
+        intensities = adata.to_df()
+
+    labels = adata.obs[annotation]
+    grouped = pd.concat([intensities, labels], axis=1).groupby(annotation)
+    mean_intensity = grouped.mean()
+
+    # If swap_axes is True, transpose the mean_intensity
+    if swap_axes:
+        mean_intensity = mean_intensity.T
+
+    # Map z_score based on user's input and the state of swap_axes
+    if z_score == "annotation":
+        z_score = 0 if not swap_axes else 1
+    elif z_score == "feature":
+        z_score = 1 if not swap_axes else 0
+
+    # Subset the mean_intensity DataFrame based on selected features
+    if features is not None and len(features) > 0:
+        mean_intensity = mean_intensity.loc[features]
+
+    # Determine clustering behavior based on swap_axes
+    if swap_axes:
+        row_cluster = cluster_feature  # Rows are features
+        col_cluster = cluster_annotations  # Columns are annotations
+    else:
+        row_cluster = cluster_annotations  # Rows are annotations
+        col_cluster = cluster_feature  # Columns are features
+
+    # Use seaborn's clustermap for hierarchical clustering and
+    # heatmap visualization.
+    clustergrid = sns.clustermap(
+        mean_intensity,
+        standard_scale=standard_scale,
+        z_score=z_score,
+        method='centroid',
+        metric='euclidean',
+        row_cluster=row_cluster,
+        col_cluster=col_cluster,
+        cmap="viridis",
+        **kwargs
+    )
+
+    # Rotate x-axis tick labels if rotate_label is True
+    if rotate_label:
+        plt.setp(clustergrid.ax_heatmap.get_xticklabels(), rotation=45)
+
+    # Extract the dendrogram data for return
+    dendro_row_data = None
+    dendro_col_data = None
+
+    if clustergrid.dendrogram_row:
+        dendro_row_data = clustergrid.dendrogram_row.linkage
+
+    if clustergrid.dendrogram_col:
+        dendro_col_data = clustergrid.dendrogram_col.linkage
+
+    # Define the dendrogram_data dictionary
+    dendrogram_data = {
+        'row_linkage': dendro_row_data,
+        'col_linkage': dendro_col_data
+    }
+
+    return mean_intensity, clustergrid, dendrogram_data
+
+
+def threshold_heatmap(
+    adata, feature_cutoffs, annotation, layer=None, **kwargs
+):
+    """
+    Creates a heatmap for each feature, categorizing intensities into low,
+    medium, and high based on provided cutoffs.
+
+    Parameters
+    ----------
+    adata : anndata.AnnData
+        AnnData object containing the feature intensities in .X attribute
+        or specified layer.
+    feature_cutoffs : dict
+        Dictionary with feature names as keys and tuples with two intensity
+        cutoffs as values.
+    annotation : str
+        Column name in .obs DataFrame that contains the annotation
+        used for grouping.
+    layer : str, optional
+        Layer name in adata.layers to use for intensities.
+        If None, uses .X attribute.
+    **kwargs : keyword arguments
+        Additional keyword arguments to pass to scanpy's heatmap function.
+
+    Returns
+    -------
+    Dictionary of :class:`~matplotlib.axes.Axes`
+        A dictionary contains the axes of figures generated in the scanpy
+        heatmap function.
+        Consistent Key: 'heatmap_ax'
+        Potential Keys includes: 'groupby_ax', 'dendrogram_ax', and
+        'gene_groups_ax'.
+    """
+
+    # Use utility functions for input validation
+    check_table(adata, tables=layer)
+    if annotation:
+        check_annotation(adata, annotations=annotation)
+    if feature_cutoffs:
+        check_feature(adata, features=list(feature_cutoffs.keys()))
+
+    # Assert annotation is a string
+    if not isinstance(annotation, str):
+        err_type = type(annotation).__name__
+        err_msg = (f'Annotation should be string. Got {err_type}.')
+        raise TypeError(err_msg)
+
+    # Assert annotation is a column in adata.obs DataFrame
+    if annotation not in adata.obs.columns:
+        err_msg = f"'{annotation}' not found in adata.obs DataFrame."
+        raise ValueError(err_msg)
+
+    if not isinstance(feature_cutoffs, dict):
+        raise TypeError("feature_cutoffs should be a dictionary.")
+
+    for key, value in feature_cutoffs.items():
+        if not (isinstance(value, tuple) and len(value) == 2):
+            raise ValueError(
+                "Each value in feature_cutoffs should be a "
+                "tuple of two elements."
+            )
+        if math.isnan(value[0]):
+            raise ValueError(f"Low cutoff for {key} should not be NaN.")
+        if math.isnan(value[1]):
+            raise ValueError(f"High cutoff for {key} should not be NaN.")
+
+    adata.uns['feature_cutoffs'] = feature_cutoffs
+
+    intensity_df = pd.DataFrame(
+        index=adata.obs_names, columns=feature_cutoffs.keys()
+    )
+
+    for feature, cutoffs in feature_cutoffs.items():
+        low_cutoff, high_cutoff = cutoffs
+        feature_values = (
+            adata[:, feature].layers[layer]
+            if layer else adata[:, feature].X
+        ).flatten()
+        intensity_df.loc[feature_values <= low_cutoff, feature] = 0
+        intensity_df.loc[(feature_values > low_cutoff) &
+                         (feature_values <= high_cutoff), feature] = 1
+        intensity_df.loc[feature_values > high_cutoff, feature] = 2
+
+    intensity_df = intensity_df.astype(int)
+    adata.layers["intensity"] = intensity_df.to_numpy()
+    adata.obs[annotation] = adata.obs[annotation].astype('category')
+
+    color_map = {0: (0/255, 0/255, 139/255), 1: 'green', 2: 'yellow'}
+    colors = [color_map[i] for i in range(3)]
+    cmap = ListedColormap(colors)
+
+    norm = BoundaryNorm([-0.5, 0.5, 1.5, 2.5], cmap.N)
+
+    heatmap_plot = sc.pl.heatmap(
+        adata,
+        var_names=intensity_df.columns,
+        groupby=annotation,
+        use_raw=False,
+        layer='intensity',
+        cmap=cmap,
+        norm=norm,
+        **kwargs
+    )
+
+    colorbar = plt.gcf().axes[-1]
+    colorbar.set_yticks([0, 1, 2])
+    colorbar.set_yticklabels(['low', 'medium', 'high'])
+
+    return heatmap_plot
+
+
+def spatial_plot(
+        adata,
+        spot_size,
+        alpha,
+        vmin=-999,
+        vmax=-999,
+        annotation=None,
+        feature=None,
+        layer=None,
+        ax=None,
+        **kwargs
+):
+    """
+    Generate the spatial plot of selected features
+    Parameters
+    ----------
+    adata : anndata.AnnData
+        The AnnData object containing target feature and spatial coordinates.
+
+    spot_size : int
+        The size of spot on the spatial plot.
+    alpha : float
+        The transparency of spots, range from 0 (invisible) to 1 (solid)
+    vmin : float or int
+        The lower limit of the feature value for visualization
+    vmax : float or int
+        The upper limit of the feature value for visualization
+    feature : str
+        The feature to visualize on the spatial plot.
+        Default None.
+    annotation : str
+        The annotation to visualize in the spatial plot.
+        Can't be set with feature, default None.
+    layer : str
+        Name of the AnnData object layer that wants to be plotted.
+        By default adata.raw.X is plotted.
+    ax : matplotlib.axes.Axes
+        The matplotlib Axes containing the analysis plots.
+        The returned ax is the passed ax or new ax created.
+        Only works if plotting a single component.
+    **kwargs
+        Arguments to pass to matplotlib.pyplot.scatter()
+    Returns
+    -------
+        Single or a list of class:`~matplotlib.axes.Axes`.
+    """
+
+    err_msg_layer = "The 'layer' parameter must be a string, " + \
+        f"got {str(type(layer))}"
+    err_msg_feature = "The 'feature' parameter must be a string, " + \
+        f"got {str(type(feature))}"
+    err_msg_annotation = "The 'annotation' parameter must be a string, " + \
+        f"got {str(type(annotation))}"
+    err_msg_feat_annotation_coe = "Both annotation and feature are passed, " +\
+        "please provide sinle input."
+    err_msg_feat_annotation_non = "Both annotation and feature are None, " + \
+        "please provide single input."
+    err_msg_spot_size = "The 'spot_size' parameter must be an integer, " + \
+        f"got {str(type(spot_size))}"
+    err_msg_alpha_type = "The 'alpha' parameter must be a float," + \
+        f"got {str(type(alpha))}"
+    err_msg_alpha_value = "The 'alpha' parameter must be between " + \
+        f"0 and 1 (inclusive), got {str(alpha)}"
+    err_msg_vmin = "The 'vmin' parameter must be a float or an int, " + \
+        f"got {str(type(vmin))}"
+    err_msg_vmax = "The 'vmax' parameter must be a float or an int, " + \
+        f"got {str(type(vmax))}"
+    err_msg_ax = "The 'ax' parameter must be an instance " + \
+        f"of matplotlib.axes.Axes, got {str(type(ax))}"
+
+    if adata is None:
+        raise ValueError("The input dataset must not be None.")
+
+    if not isinstance(adata, anndata.AnnData):
+        err_msg_adata = "The 'adata' parameter must be an " + \
+            f"instance of anndata.AnnData, got {str(type(adata))}."
+        raise ValueError(err_msg_adata)
+
+    if layer is not None and not isinstance(layer, str):
+        raise ValueError(err_msg_layer)
+
+    if layer is not None and layer not in adata.layers.keys():
+        err_msg_layer_exist = f"Layer {layer} does not exists, " + \
+            f"available layers are {str(adata.layers.keys())}"
+        raise ValueError(err_msg_layer_exist)
+
+    if feature is not None and not isinstance(feature, str):
+        raise ValueError(err_msg_feature)
+
+    if annotation is not None and not isinstance(annotation, str):
+        raise ValueError(err_msg_annotation)
+
+    if annotation is not None and feature is not None:
+        raise ValueError(err_msg_feat_annotation_coe)
+
+    if annotation is None and feature is None:
+        raise ValueError(err_msg_feat_annotation_non)
+
+    if 'spatial' not in adata.obsm_keys():
+        err_msg = "Spatial coordinates not found in the 'obsm' attribute."
+        raise ValueError(err_msg)
+
+    # Extract annotation name
+    annotation_names = adata.obs.columns.tolist()
+    annotation_names_str = ", ".join(annotation_names)
+
+    if annotation is not None and annotation not in annotation_names:
+        error_text = f'The annotation "{annotation}"' + \
+            'not found in the dataset.' + \
+            f" Existing annotations are: {annotation_names_str}"
+        raise ValueError(error_text)
+
+    # Extract feature name
+    if layer is None:
+        layer = adata.X
+    else:
+        layer = adata.layers[layer]
+
+    feature_names = adata.var_names.tolist()
+
+    if feature is not None and feature not in feature_names:
+        error_text = f"Feature {feature} not found," + \
+            " please check the sample metadata."
+        raise ValueError(error_text)
+
+    if not isinstance(spot_size, int):
+        raise ValueError(err_msg_spot_size)
+
+    if not isinstance(alpha, float):
+        raise ValueError(err_msg_alpha_type)
+
+    if not (0 <= alpha <= 1):
+        raise ValueError(err_msg_alpha_value)
+
+    if vmin != -999 and not (
+        isinstance(vmin, float) or isinstance(vmin, int)
+    ):
+        raise ValueError(err_msg_vmin)
+
+    if vmax != -999 and not (
+        isinstance(vmax, float) or isinstance(vmax, int)
+    ):
+        raise ValueError(err_msg_vmax)
+
+    if ax is not None and not isinstance(ax, plt.Axes):
+        raise ValueError(err_msg_ax)
+
+    if feature is not None:
+
+        feature_index = feature_names.index(feature)
+        feature_annotation = feature + "spatial_plot"
+        if vmin == -999:
+            vmin = np.min(layer[:, feature_index])
+        if vmax == -999:
+            vmax = np.max(layer[:, feature_index])
+        adata.obs[feature_annotation] = layer[:, feature_index]
+        color_region = feature_annotation
+    else:
+        color_region = annotation
+        vmin = None
+        vmax = None
+
+    if ax is None:
+        fig = plt.figure()
+        ax = fig.add_subplot(1, 1, 1)
+
+    print(feature)
+    ax = sc.pl.spatial(
+        adata=adata,
+        layer=layer,
+        color=color_region,
+        spot_size=spot_size,
+        alpha=alpha,
+        vmin=vmin,
+        vmax=vmax,
+        ax=ax,
+        show=False,
+        **kwargs)
+
+    return ax
+
+
+def boxplot(adata, annotation=None, second_annotation=None, layer=None,
+            ax=None, features=None, log_scale=False, **kwargs):
+    """
+    Create a boxplot visualization of the features in the passed adata object.
+    This function offers flexibility in how the boxplots are displayed,
+    based on the arguments provided.
+
+    Parameters
+    ----------
+    adata : anndata.AnnData
+        The AnnData object.
+
+    annotation : str, optional
+        Annotation to determine if separate plots are needed for every label.
+
+    second_annotation : str, optional
+        Second annotation to further divide the data.
+
+    layer : str, optional
+        The name of the matrix layer to use. If not provided,
+        uses the main data matrix adata.X.
+
+    ax : matplotlib.axes.Axes, optional
+        An existing Axes object to draw the plot onto, optional.
+
+    features : list, optional
+        List of feature names to be plotted.
+        If not provided, all features will be plotted.
+
+    log_scale : bool, optional
+        If True, the Y-axis will be in log scale. Default is False.
+
+    **kwargs
+        Additional arguments to pass to seaborn.boxplot.
+        Key arguments include:
+        - `orient`: Determines the orientation of the plot.
+        * "v": Vertical orientation (default). In this case, categorical data
+           will be plotted on the x-axis, and the boxplots will be vertical.
+        * "h": Horizontal orientation. Categorical data will be plotted on the
+           y-axis, and the boxplots will be horizontal.
+    Returns
+    -------
+    fig, ax : matplotlib.figure.Figure, matplotlib.axes.Axes
+        The created figure and axes for the plot.
+
+    Examples
+    --------
+    - Multiple features boxplot: boxplot(adata, features=['GeneA','GeneB'])
+    - Boxplot grouped by a single annotation:
+      boxplot(adata, features=['GeneA'], annotation='cell_type')
+    - Boxplot for multiple features grouped by a single annotation:
+      boxplot(adata, features=['GeneA', 'GeneB'], annotation='cell_type')
+    - Nested grouping by two annotations: boxplot(adata, features=['GeneA'],
+      annotation='cell_type', second_annotation='treatment')
+    """
+
+    # Use utility functions to check inputs
+    if layer:
+        check_table(adata, tables=layer)
+    if annotation:
+        check_annotation(adata, annotations=annotation)
+    if second_annotation:
+        check_annotation(adata, annotations=second_annotation)
+    if features:
+        check_feature(adata, features=features)
+
+    if 'orient' not in kwargs:
+        kwargs['orient'] = 'v'
+
+    if kwargs['orient'] != 'v':
+        v_orient = False
+    else:
+        v_orient = True
+
+    # Validate ax instance
+    if ax and not isinstance(ax, plt.Axes):
+        raise TypeError("Input 'ax' must be a matplotlib.axes.Axes object.")
+
+    # Use the specified layer if provided
+    if layer:
+        data_matrix = adata.layers[layer]
+    else:
+        data_matrix = adata.X
+
+    # Create a DataFrame from the data matrix with features as columns
+    df = pd.DataFrame(data_matrix, columns=adata.var_names)
+
+    # Add annotations to the DataFrame if provided
+    if annotation:
+        df[annotation] = adata.obs[annotation].values
+    if second_annotation:
+        df[second_annotation] = adata.obs[second_annotation].values
+
+    # If features is None, set it to all available features
+    if features is None:
+        features = adata.var_names.tolist()
+
+    df = df[
+        features +
+        ([annotation] if annotation else []) +
+        ([second_annotation] if second_annotation else [])
+    ]
+
+    # Create the plot
+    if ax:
+        fig = ax.get_figure()
+    else:
+        fig, ax = plt.subplots(figsize=(10, 5))
+
+    # Plotting logic based on provided annotations
+    if annotation and second_annotation:
+        if v_orient:
+            sns.boxplot(data=df, y=features[0], x=annotation,
+                        hue=second_annotation, ax=ax, **kwargs)
+
+        else:
+            sns.boxplot(data=df, y=annotation, x=features[0],
+                        hue=second_annotation, ax=ax, **kwargs)
+
+        title_str = f"Nested Grouping by {annotation} and {second_annotation}"
+
+        ax.set_title(title_str)
+
+    elif annotation:
+        if len(features) > 1:
+            # Reshape the dataframe to long format for visualization
+            melted_data = df.melt(id_vars=annotation)
+            if v_orient:
+                sns.boxplot(data=melted_data, x="variable", y="value",
+                            hue=annotation,  ax=ax, **kwargs)
+            else:
+                sns.boxplot(data=melted_data, x="value", y="variable",
+                            hue=annotation,  ax=ax, **kwargs)
+            ax.set_title(f"Multiple Features Grouped by {annotation}")
+        else:
+            if v_orient:
+                sns.boxplot(data=df, y=features[0], x=annotation,
+                            ax=ax, **kwargs)
+            else:
+                sns.boxplot(data=df, x=features[0], y=annotation,
+                            ax=ax, **kwargs)
+            ax.set_title(f"Grouped by {annotation}")
+
+    else:
+        if len(features) > 1:
+            sns.boxplot(data=df[features], ax=ax, **kwargs)
+            ax.set_title("Multiple Features")
+        else:
+            if v_orient:
+                sns.boxplot(x=df[features[0]], ax=ax, **kwargs)
+            else:
+                sns.boxplot(y=df[features[0]], ax=ax, **kwargs)
+            ax.set_title("Single Boxplot")
+
+    # Check if all data points are positive and non-zero
+    all_positive = (df[features] > 0).all().all()
+
+    # If log_scale is True and all data points are positive and non-zero
+    if log_scale and all_positive:
+        plt.yscale('log')
+
+    plt.xticks(rotation=90)
+    plt.tight_layout()
+    plt.show()
+
+    return fig, ax