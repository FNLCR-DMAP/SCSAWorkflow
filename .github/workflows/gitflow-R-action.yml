name: Gitflow Action for R Package Development
run-name: ${{ github.actor }} now ${{ github.event_name }} to ${{ github.ref_name }}

on:
  push:
    branches: ['*', '!dev', '!main']
    
  pull_request:
    types: ['opened', 'closed']
<<<<<<< HEAD
    branches: ['main', 'release*', 'dev', 'master']
=======
    branches: ['main', 'release*', 'master', 'dev']
>>>>>>> b061ab15

jobs:
  Activating_Parser:
    uses: fnlcr-bids-sdsi/gitflow-R/.github/workflows/parser.yml@single-cell-analysis
<|MERGE_RESOLUTION|>--- conflicted
+++ resolved
@@ -7,12 +7,7 @@
     
   pull_request:
     types: ['opened', 'closed']
-<<<<<<< HEAD
     branches: ['main', 'release*', 'dev', 'master']
-=======
-    branches: ['main', 'release*', 'master', 'dev']
->>>>>>> b061ab15
-
 jobs:
   Activating_Parser:
     uses: fnlcr-bids-sdsi/gitflow-R/.github/workflows/parser.yml@single-cell-analysis
