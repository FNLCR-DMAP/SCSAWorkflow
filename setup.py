from setuptools import setup, find_packages

setup(
    name='spac',
<<<<<<< HEAD
    version="0.7.14",
=======
    version="0.7.15",
>>>>>>> 4abf6248
    description=(
        'SPatial Analysis for single-Cell analysis (SPAC)'
        'is a Scalable Python package for single-cell spatial protein data '
        'analysis from multiplexed whole-slide tissue images.'
    ),
    long_description=(
        'SPAC is a scalable, Python-based package for analyzing single-cell '
        'spatial protein data from multiplexed whole-slide tissue images. It '
        'integrates with other single-cell toolkits through the anndata '
        'framework and provides various functional and visualization modules. '
        'SPAC enables user-friendly web interfaces and offers insights into '
        'cell interactions in diverse environments, benefiting studies of '
        'cancer microenvironments, stem cell niches, and drug responses.'
    ),
    author='Fang Liu, Rui He, and George Zaki',
    url='https://github.com/FNLCR-DMAP/SCSAWorkflow',
    packages=find_packages(where='src'),
    package_dir={'': 'src'},
    install_requires=[
        'pandas',
        'anndata',
        'numpy',
        'scikit-learn',
        'squidpy',
        'matplotlib',
        'seaborn',
        'scanpy',
        'phenograph',
        'zarr',
        'numba',
        'Pillow',
        'datashader',
        'plotly'
    ],
    classifiers=[
        'Development Status :: 3 - Alpha',
        'Intended Audience :: Developers',
        'License :: OSI Approved :: BSD 3-Clause License',
        'Programming Language :: Python :: 3.7',
        'Programming Language :: Python :: 3.8',
        'Programming Language :: Python :: 3.9',
    ],
)<|MERGE_RESOLUTION|>--- conflicted
+++ resolved
@@ -2,11 +2,7 @@
 
 setup(
     name='spac',
-<<<<<<< HEAD
-    version="0.7.14",
-=======
     version="0.7.15",
->>>>>>> 4abf6248
     description=(
         'SPatial Analysis for single-Cell analysis (SPAC)'
         'is a Scalable Python package for single-cell spatial protein data '
